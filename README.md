--- conflicted
+++ resolved
@@ -65,7 +65,920 @@
 
 You can leave your comments and bug reports at our [GitHub repository tracker](https://github.com/ablab/IsoQuant/issues) or send them via email: isoquant.rna@gmail.com.
 
-<<<<<<< HEAD
+
+
+## Quick start
+
+*   Full IsoQuant documentation is available at [ablab.github.io/IsoQuant](https://ablab.github.io/IsoQuant/).
+
+*   IsoQuant can be downloaded from [github.com/ablab/IsoQuant](https://github.com/ablab/IsoQuant) or installed via conda:
+
+        conda create -c conda-forge -c bioconda -n isoquant python=3.8 isoquant
+
+*   If installing manually, you will need Python3 (3.8 or higher), [gffutils](https://pythonhosted.org/gffutils/installation.html), [pysam](https://pysam.readthedocs.io/en/latest/index.html), [pybedtools](https://daler.github.io/pybedtools/), [biopython](https://biopython.org/) and some other common Python libraries to be installed. See `requirements.txt` for details. You will also need to have [minimap2](https://github.com/lh3/minimap2) and [samtools](http://www.htslib.org/download/) to be in your `$PATH` variable.
+
+*   Verify your installation by running:
+
+        isoquant.py --test
+
+*   To run IsoQuant on raw FASTQ/FASTA files use the following command
+
+        isoquant.py --reference /PATH/TO/reference_genome.fasta \
+        --genedb /PATH/TO/gene_annotation.gtf \
+        --fastq /PATH/TO/sample1.fastq.gz /PATH/TO/sample2.fastq.gz \
+        --data_type (assembly|pacbio_ccs|nanopore) -o OUTPUT_FOLDER
+
+    For example, using the toy data provided within this repository,
+
+        ./isoquant.py --reference tests/toy_data/MAPT.Mouse.reference.fasta \
+        --genedb tests/toy_data/MAPT.Mouse.genedb.gtf \
+        --fastq tests/toy_data/MAPT.Mouse.ONT.simulated.fastq \
+        --data_type nanopore -o toy_data_out
+
+
+* To run IsoQuant on aligned reads (make sure your BAM is sorted and indexed) use the following command:
+
+        isoquant.py --reference /PATH/TO/reference_genome.fasta \
+        --genedb /PATH/TO/gene_annotation.gtf \
+        --bam /PATH/TO/sample1.sorted.bam /PATH/TO/sample2.sorted.bam \
+        --data_type (assembly|pacbio_ccs|nanopore) -o OUTPUT_FOLDER
+
+    For example, using the toy data provided within this repository,
+
+        ./isoquant.py --reference tests/toy_data/MAPT.Mouse.reference.fasta \
+        --genedb tests/toy_data/MAPT.Mouse.genedb.gtf \
+        --fastq tests/toy_data/MAPT.Mouse.ONT.simulated.fastq \
+        --data_type nanopore -o toy_data_out
+
+* If using official annotations containing `gene` and `transcript` features use `--complete_genedb` to save time.
+
+* Using reference annotation is optional since version 3.0, you may preform de novo transcript discovery without providing `--genedb` option':
+
+        isoquant.py --reference /PATH/TO/reference_genome.fasta \
+        --fastq /PATH/TO/sample1.fastq.gz /PATH/TO/sample2.fastq.gz \
+        --data_type (assembly|pacbio|nanopore) -o OUTPUT_FOLDER
+
+* If multiple files are provided, IsoQuant will create a single output annotation and a single set of gene/transcript expression tables.
+
+
+## Table of contents
+
+1. [About IsoQuant](#sec1) </br>
+1.1. [Supported data types](#sec1.1)</br>
+1.2. [Supported reference data](#sec1.2)</br>
+2. [Installation](#sec2)</br>
+2.1. [Installing from conda](#sec2.1)</br>
+2.2. [Installation from GitHub](#sec2.2)</br>
+2.3. [Verifying your installation](#sec2.3)</br>
+3. [Running IsoQuant](#sec3)</br>
+3.1. [IsoQuant input](#sec3.1)</br>
+3.2. [Command line options](#sec3.2)</br>
+3.3. [IsoQuant output](#sec3.3)</br>
+4. [Visualization](#sec4)</br>
+5. [Citation](#sec5)</br>
+6. [Feedback and bug reports](#sec6)</br>
+
+<a name="sec1"></a>
+# About IsoQuant
+
+IsoQuant is a tool for the genome-based analysis of long RNA reads, such as PacBio or
+Oxford Nanopores. IsoQuant allows to reconstruct and quantify transcript models with
+high precision and decent recall. If the reference annotation is given, IsoQuant also
+assigns reads to the annotated isoforms based on their intron and exon structure.
+IsoQuant further performs annotated gene, isoform, exon and intron quantification.
+If reads are grouped (e.g. according to cell type), counts are reported according to the provided grouping.
+
+IsoQuant consists of two stages, which generate its own output:
+1. Reference-based analysis. Runs only if reference annotation is provided. Performs read-to-isoform assignment,
+splice site correction and abundance quantification for reference genes/transcripts.
+2. Transcript discovery. Reconstructs transcript models and performs abundance quantification for discovered isoforms.
+
+Latest IsoQuant version can be downloaded from [https://github.com/ablab/IsoQuant/releases/latest](https://github.com/ablab/IsoQuant/releases/latest).
+
+New IsoQuant documentation is available [here](https://ablab.github.io/IsoQuant/).
+
+#### IsoQuant pipeline
+![Pipeline](docs/isoquant_pipeline.png)
+
+<a name="sec1.1"></a>
+## Supported data types
+
+IsoQuant support all kinds of long RNA data:
+* PacBio CCS
+* ONT dRNA / ONT cDNA
+* Assembled / corrected transcript sequences
+
+Reads must be provided in FASTQ or FASTA format (can be gzipped). If you have already aligned your reads to the reference genome, simply provide sorted and indexed BAM files.
+
+IsoQuant expect reads to contain polyA tails. For more reliable transcript model construction do not trim polyA tails.
+
+IsoQuant can also take aligned Illumina reads to correct long-read spliced alignments. However, short reads are _not_
+used to discover transcript models or compute abundances.
+
+<a name="sec1.2"></a>
+## Supported reference data
+
+Reference genome should be provided in multi-FASTA format (can be gzipped).
+Reference genome is mandatory even when BAM files are provided.
+
+Reference gene annotation is not mandatory, but is likely to increase precision and recall.
+It can be provided in GFF/GTF format (can be gzipped).
+In this case it will be converted to [gffutils](https://pythonhosted.org/gffutils/installation.html) database. Information on converted databases will be stored in your `~/.config/IsoQuant/db_config.json` to increase speed of future runs. You can also provide gffutils database manually. Make sure that chromosome/scaffold names are identical in FASTA file and gene annotation.
+Note, that gffutils databases may not work correctly on NFS shares. It is possible to set a designated folder for 
+the database with `--genedb_output` (different from the output directory).
+
+Pre-constructed aligner index can also be provided to increase mapping time.
+
+<a name="sec2"></a>
+# Installation
+IsoQuant requires a 64-bit Linux system or Mac OS and Python (3.8 and higher) to be pre-installed on it.
+You will also need
+* [gffutils](https://pythonhosted.org/gffutils/installation.html)
+* [pysam](https://pysam.readthedocs.io/en/latest/index.html)
+* [biopython](https://biopython.org/)
+* [pybedtools](https://daler.github.io/pybedtools/)
+* [pyfaidx](https://pypi.org/project/pyfaidx/)
+* [pandas](https://pandas.pydata.org/)
+* [pyyaml](https://pypi.org/project/PyYAML/)
+* [minimap2](https://github.com/lh3/minimap2)
+* [samtools](http://www.htslib.org/download/)
+* [STAR](https://github.com/alexdobin/STAR) (optional)
+
+<a name="sec2.1"></a>
+## Installing from conda
+IsoQuant can be installed with conda:
+```bash
+conda create -c conda-forge -c bioconda -n isoquant python=3.8 isoquant
+```
+
+<a name="sec2.2"></a>
+## Installing from GitHub
+To obtain IsoQuant you can download repository and install requirements.  
+Clone IsoQuant repository and switch to the latest release:
+```bash
+git clone https://github.com/ablab/IsoQuant.git
+cd IsoQuant
+git checkout latest
+```
+Install requirements:
+```bash
+pip install -r requirements.txt
+```
+
+You also need [samtools](http://www.htslib.org/download/) and [minimap2](https://github.com/lh3/minimap2) to be in the `$PATH` variable.
+
+<a name="sec2.3"></a>
+## Verifying your installation
+To verify IsoQuant installation type
+```bash
+isoquant.py --test
+```
+to run on toy dataset.  
+If the installation is successful, you will find the following information at the end of the log:
+```bash
+=== IsoQuant pipeline finished ===
+=== TEST PASSED CORRECTLY ===
+```
+
+<a name="sec3"></a>
+# Running IsoQuant
+<a name="sec3.1"></a>
+## IsoQuant input
+To run IsoQuant, you should provide:
+* Long RNA reads (PacBio or Oxford Nanopore) in one of the following formats:
+  * FASTA/FASTQ (can be gzipped);
+  * Sorted and indexed BAM;
+* Reference sequence in FASTA format (can be gzipped);
+* _Optionally_, you may provide a reference gene annotation in gffutils database or GTF/GFF format (can be gzipped).
+
+IsoQuant is also capable of using short Illumina reads to correct long-read alignments.
+
+IsoQuant can handle data from multiple _experiments_ simultaneously. Each experiment may contain multiple _samples_ (or _replicas_).
+Each experiment is processed individually. Running IsoQuant on several experiments simultaneously
+is equivalent to several separate IsoQuant runs.
+
+The output files for each experiment will be placed into a separate folder.
+Files from the same _experiment_ are used to construct a single GTF and aggregated abundance tables.
+If a single experiment contains multiple samples/replicas, per sample abundance tables are also generated.
+
+The ways of providing input files are described below.
+
+
+### Specifying input data via command line
+
+Two main options are `--fastq` and `--bam` (see description below). Both options accept one or multiple files separated by space.
+All provided files are treated as a single experiment, which means a single combined GTF will
+be generated. If multiple files are provided, IsoQuant will compute tables with each column
+corresponding to an individual file (per-sample counts).
+To set a specific label for each sample use the `--label` option. Number of labels must be equal to the number of files.
+To a set a prefix for the output files use the `--prefix` option.
+
+This pipeline is typical for the cases when a user is
+interested in comparing expression between different replicas/conditions within the same experiment.
+
+#### Short reads for alignment correction
+
+A BAM file with Illumina reads can be provided via `--illumina_bam`. It cannot be the only input, but may only be used with either `--bam` or `--fastq`.
+The option accepts one or multiple bam files separated by space. All files will be combined and used to correct offsets between introns in long and short reads as well as skipped exons.
+
+
+### Specifying input data via yaml file
+
+To provide all input files in a single description file, you can use a [YAML](https://www.redhat.com/en/topics/automation/what-is-yaml) file via `--yaml` (see description below).
+You can provide multiple experiments in a single YAML file with each experiment containing an arbitrary number of smaples/replicas.
+A distinct output folder with individual GTFs and abundance tables will be generated for each experiment.
+In this option, BAM files with short reads for correction can be provided for each experiment.
+
+The YAML file contains a list of experiments (e.g. in square brackets).
+The first entry in the list should be the type of files the experiments contain, written as `data format: `
+followed by the type in quotation marks. The type can be either `fastq` or `bam`.
+
+Each experiment is represented as set of parameters (e.g. in curly brackets).
+Each experiment must have a name and a list of long-read files in the specified format.
+Additionally, it may contain one or multiple BAM files with short reads.
+The name is provided as `name: ` followed by the experiment name in quotation marks.
+Both short and long read files are provided as a list of file paths in quotation marks,
+following `long read files: ` and `illumina bam: ` respectively.
+Labels for the files can also be set with `labels: `.
+The number of labels needs to be the same as the number of files with long reads.
+All paths should be either absolute or relative to the YAML file.
+
+For example:
+
+```
+[
+  data format: "fastq",
+  {
+    name: "Experiment1",
+    long read files: [
+      "/PATH/TO/FILE1.fastq",
+      "/PATH/TO/FILE2.fastq"
+    ],
+    labels: [
+      "Sample1",
+      "Sample2"
+    ],
+    illumina bam: ["PATH/TO/ILLUMINA1.bam"]
+  },
+  {
+    name: "Experiment2",
+    long read files: [
+      "/PATH/TO/FILE3.fastq"
+    ],
+    illumina bam: ["PATH/TO/ILLUMINA2.bam"]
+  }
+]
+
+```
+
+
+Output sub-folders will be named `Experiment1` and `Experiment2`.
+Both sub-folders will contain predicted transcript models and abundance tables.
+Abundance table for `Experiment2` with have columns "Sample1" and "Sample2".
+
+Note, that  `--bam`, `--fastq` and `--label` options are not compatible with `--yaml`.
+See more in [examples](#examples).
+
+
+<a name="sec3.2"></a>
+## IsoQuant command line options
+
+
+### Basic options
+`--output` (or `-o`)
+    Output folder, will be created automatically.
+
+Note: if your output folder is located on a shared disk, use `--genedb_output` for storing
+reference annotation database.
+
+`--help` (or `-h`)
+    Prints help message.
+
+`--full_help`
+    Prints all available options (including hidden ones).
+
+`--test`
+    Runs IsoQuant on the toy data set.   
+
+
+### Input options
+`--data_type` or `-d`
+    Type of data to process, supported values are:  `pacbio_ccs` (same as `pacbio`), `nanopore` (same as `ont`)
+and  `assembly` (same as `transcripts`). This option affects the algorithm parameters.
+
+Note, that for novel mono-exonic transcripts are not reported for ONT data by default, use `--report_novel_unspliced true`.
+
+`--reference` or `-r`
+    Reference genome in FASTA format (can be gzipped), required even when BAM files are provided.
+
+`--index`
+    Reference genome index for the specified aligner (`minimap2` by default),
+can be provided only when raw reads are used as an input (constructed automatically if not set).
+
+`--genedb` or `-g`
+    Gene database in gffutils database format or GTF/GFF format (can be gzipped).
+If you use official gene annotations we recommend to set `--complete_genedb` option.
+
+`--complete_genedb`
+    Set this flag if gene annotation contains transcript and gene meta-features.
+Use this flag when providing official annotations, e.g. GENCODE.
+This option will set `disable_infer_transcripts` and `disable_infer_genes` gffutils options,
+which dramatically speeds up gene database conversion (see more [here](https://daler.github.io/gffutils/autodocs/gffutils.create.create_db.html)).
+
+#### Providing input reads via command line option:
+
+`--fastq`
+    Input FASTQ/FASTA file(s), can be gzipped;  a single GTF will be generated for all files. If multiple files are provided,
+expression tables with "per-file" columns will be computed. See more about [input data](#sec3.1).
+
+
+`--bam`
+    Sorted and indexed BAM file(s); a single GTF will be generated for all files. If multiple files are provided,
+expression tables with "per-file" columns will be computed. See more about [input data](#sec3.1).
+
+
+#### Providing input reads via YAML configuration file:
+
+`--yaml`
+    Path to dataset description file in [YAML](https://www.redhat.com/en/topics/automation/what-is-yaml) format. The file should contain a list with `data format` property,
+which can be `fastq` or `bam` and an individual entry for experiment.
+Each experiment is represented as set of parameters (e.g. in curly brackets):
+- `name` - experiment name, string (optional);
+- `long read files` - a list of paths to long read files matching the specified format;
+- `lables` - a list labels for long read files for expression table (optional, must be equal to the number of long read files)
+- `illumina bam` - a list of paths to short read BAM files for splice site correction (optional).
+
+All paths should be either absolute or relative to the YAML file.
+See more in [examples](#examples).
+
+#### Providing input reads via dataset description file (deprecated since 3.4)
+
+`--bam_list` (_deprecated since 3.4_)
+    Text file with list of BAM files, one file per line. Each file must be sorted and indexed.
+Leave empty line or experiment name starting with # between the experiments.
+For each experiment IsoQuant will generate a individual GTF and count tables.
+You may also give a label for each file specifying it after a colon (e.g. `/PATH/TO/file.bam:replicate1`).
+
+`--fastq_list` (_deprecated since 3.4_)
+    Text file with list of FASTQ/FASTA files (can be gzipped),  one file per line.
+Leave empty line or experiment name starting with # between the experiments.
+For each experiment IsoQuant will generate a individual GTF and count tables.
+You may also give a label for each file specifying it after a colon (e.g. `/PATH/TO/file.fastq:replicate1`).
+
+#### Other input options:
+`--stranded`
+    Reads strandness type, supported values are: `forward`, `reverse`, `none`.
+
+`--fl_data`
+    Input sequences represent full-length transcripts; both ends of the sequence are considered to be reliable.
+
+`--prefix` or `-p`
+    Prefix for all output files and sub-folder name. `OUT` if not set.
+
+`--labels` or `-l`
+    Sets space-separated sample names. Make sure that the number of labels is equal to the number of files.
+Input file names are used as labels if not set.
+
+`--read_group`
+ Sets a way to group feature counts (e.g. by cell type). Available options are:
+ * `file_name`: groups reads by their original file names (or file name labels) within an experiment.
+This option makes sense when multiple files are provided.
+This option is designed for obtaining expression tables with a separate column for each file.
+If multiple BAM/FASTQ files are provided and `--read_group` option is not set, IsoQuant will set `--read_group:file_name`
+by default.
+ * `tag`: groups reads by BAM file read tag: set `tag:TAG`, where `TAG` is the desired tag name
+(e.g. `tag:RG` with use `RG` values as groups, `RG` will be used if unset);
+ * `read_id`: groups reads by read name suffix: set `read_id:DELIM` where `DELIM` is the
+symbol/string by which the read id will be split
+(e.g. if `DELIM` is `_`, for read `m54158_180727_042959_59310706_ccs_NEU` the group will set as `NEU`);
+ * `file`: uses additional file with group information for every read: `file:FILE:READ_COL:GROUP_COL:DELIM`,
+where `FILE` is the file name, `READ_COL` is column with read ids (0 if not set),
+`GROUP_COL` is column with group ids (1 if not set),
+`DELIM` is separator symbol (tab if not set). File can be gzipped.
+
+
+### Output options
+
+`--sqanti_output`
+    Produce comparison between novel and known transcripts in SQANTI-like format.
+    Will take effect only when reference annotation is provided.
+
+`--check_canonical`
+    Report whether read or constructed transcript model contains non-canonical splice junction (requires more time).
+
+`--count_exons`
+    Perform exon and intron counting in addition to gene and transcript counting.
+    Will take effect only when reference annotation is provided.
+
+`--bam_tags`
+    Comma separated list of BAM tags that will be imported into `read_assignments.tsv`.
+
+### Pipeline options
+
+`--resume`
+    Resume a previously unfinished run. Output folder with previous run must be specified.
+    Allowed options are `--threads` and `--debug`, other options cannot be changed.
+    IsoQuant will run from the beginning if the output folder does not contain the previous run.
+
+`--force`
+    force to overwrite the folder with previous run.
+
+`--threads` or `-t`
+    Number of threads to use, 16 by default.
+
+`--clean_start`
+    Do not use previously generated gene database, genome indices or BAM files, run pipeline from the very beginning (will take more time).
+
+`--no_model_construction`
+    Do not report transcript models, run read assignment and quantification of reference features only.
+
+`--run_aligner_only`
+    Align reads to the reference without running IsoQuant itself.
+
+
+### Algorithm parameters
+<a name="params"></a>
+
+#### Quantification
+
+`--transcript_quantification` Transcript quantification strategy;
+`--gene_quantification` Gene quantification strategy;
+
+Available options for quantification:
+
+* `unique_only` - use only reads that are uniquely assigned and consistent with a transcript/gene
+(i.e. flagged as unique/unique_minor_difference), default fot transcript quantification;
+* `with_ambiguous` - in addition to unique reads, ambiguously assigned consistent reads are split between features with equal weights 
+(e.g. 1/2 when a read is assigned to 2 features simultaneously);
+* `unique_splicing_consistent` - uses uniquely assigned reads that do not contradict annotated splice sites
+(i.e. flagged as unique/unique_minor_difference or inconsistent_non_intronic), default for gene quantification;
+* `unique_inconsistent` - uses uniquely assigned reads allowing any kind of inconsistency;
+* `all` - all of the above.
+
+
+#### Read to isoform matching:
+
+`--matching_strategy` A preset of parameters for read-to-isoform matching algorithm, should be one of:
+
+* `exact` - delta = 0, all minor errors are treated as inconsistencies;  
+* `precise` - delta = 4, only minor alignment errors are allowed, default for PacBio data;  
+* `default` - delta = 6, alignment errors typical for Nanopore reads are allowed, short novel introns are treated as deletions;   
+* `loose` - delta = 12, even more serious inconsistencies are ignored, ambiguity is resolved based on nucleotide similarity.
+
+Matching strategy is chosen automatically based on specified data type.
+However, the parameters will be overridden if the matching strategy is set manually.
+
+#### Read alignment correction:
+
+`--splice_correction_strategy` A preset of parameters for read alignment correction algorithms, should be one of:
+
+* `none` - no correction is applied;  
+* `default_pacbio` - optimal settings for PacBio CCS reads;
+* `default_ont` - optimal settings for ONT reads;
+* `conservative_ont` - conservative settings for ONT reads, only incorrect splice junction and skipped exons are fixed;
+* `assembly` - optimal settings for a transcriptome assembly;    
+* `all` - correct all discovered minor inconsistencies, may result in overcorrection.
+
+This option is chosen automatically based on specified data type, but will be overridden if set manually.
+
+#### Transcript model construction:
+`--model_construction_strategy` A preset of parameters for transcript model construction algorithm, should be one of
+
+* `reliable` - only the most abundant and reliable transcripts are reported, precise, but not sensitive;  
+* `default_pacbio` - optimal settings for PacBio CCS reads;
+* `sensitive_pacbio` - sensitive settings for PacBio CCS reads, more transcripts are reported possibly at a cost of precision;
+* `fl_pacbio` - optimal settings for full-length PacBio CCS reads, will be used if `--data_type pacbio_ccs` and `--fl_data` options are set;
+* `default_ont` - optimal settings for ONT reads, novel mono-exonic transcripts are not reported (use `--report_novel_unspliced true`);
+* `sensitive_ont` - sensitive settings for ONT reads, more transcripts are reported possibly at a cost of precision (including novel mono-exonic isoforms);
+* `assembly` - optimal settings for a transcriptome assembly: input sequences are considered to be reliable and each transcript to be represented only once, so abundance is not considered;    
+* `all` - reports almost all novel transcripts, loses precision in favor to recall.
+
+This option is chosen automatically based on specified data type, but will be overridden if set manually.
+
+
+`--report_novel_unspliced` Report novel mono-exonic transcripts (set `true` or `false`).
+The default value is `false` for Nanopore data and `true` for other data types.
+The main explanation that some aligners report a lot of false unspliced alignments
+for ONT reads.
+
+
+`--report_canonical`
+    Strategy for reporting novel transcripts based on canonical splice sites, should be one of:
+
+* `auto` - automatic selection based on the data type and model construction strategy (default); 
+* `only_canonical` - report novel transcripts, which contain only canonical splice sites;
+* `only_stranded` - report novel transcripts, for which the strand can be unambiguously derived using splice sites and 
+presence of a polyA tail, allowing some splice sites to be non-canonical;
+* `all` -- report all transcript model regardless of their splice sites.
+
+
+`--polya_requirement` Strategy for using polyA tails during transcript model construction, should be one of:
+
+* `auto` - default behaviour: polyA tails are required if at least 70% of the reads have polyA tail; 
+polyA tails are always required for 1/2-exon transcripts when using ONT data (this is caused by elevated number of false 1/2-exonic alignments reported by minimap2); 
+* `never` - polyA tails are never required; use this option **at your own risk** as it may noticeably increase false discovery rate, especially for ONT data;
+* `always` - reported transcripts are always required to have polyA support in the reads.
+
+Note, that polyA tails are always required for reporting novel unspliced isoforms. 
+
+
+
+### Hidden options
+<a name="hidden"></a>
+Options below are shown only with `--full_help` option.
+We recommend _not_ to modify these options unless you are clearly aware of their effect.
+
+`--no_gzip`
+    Do not compress large output files.
+
+`--no_gtf_check`
+    Do not perform input GTF checks.
+
+`--no_secondary`
+    Ignore secondary alignments.
+
+`--aligner`
+    Force to use this alignment method, can be `starlong` or `minimap2`; `minimap2` is currently used as default. Make sure the specified aligner is in the `$PATH` variable.
+
+`--no_junc_bed`
+    Do not use gene annotation for read mapping.
+
+`--junc_bed_file`
+    Annotation in BED12 format produced by `paftools.js gff2bed` (can be found in `minimap2`), will be created automatically if not given.
+
+`--delta`
+    Delta for inexact splice junction comparison, chosen automatically based on data type (e.g. 4bp for PacBio, 6pb for ONT).
+
+`--genedb_output`
+    If your output folder is located on a shared storage (e.g. NFS share), use this option to set another path
+    for storing the annotation database, because SQLite database cannot be created on a shared disks.
+    The folder will be created automatically.
+
+`--high_memory`
+    Cache read alignments instead for making several passes over a BAM file, noticeably increases RAM usage, 
+but may improve running time when disk I/O is relatively slow.
+
+`--min_mapq`
+    Filers out all alignments with MAPQ less than this value (will also filter all secondary alignments, as they typically have MAPQ = 0).
+
+`--inconsistent_mapq_cutoff`
+    Filers out inconsistent alignments with MAPQ less than this value (works when the reference annotation is provided, default is 5).
+
+`--simple_alignments_mapq_cutoff`
+    Filers out alignments with 1 or 2 exons and MAPQ less than this value (works only in annotation-free mode, default is 1).
+
+`--normalization_method`
+    Method for normalizing non-grouped counts into TPMs:
+* `simple` - standard method, scale factor equals to 1 million divided by the counts sum (default);
+* `usable_reads` - includes all reads assigned to a feature including the ones that were filtered out
+during quantification (i.e. inconsistent or ambiguous);
+scale factor equals to 1 million divided by the number of all assigned reads.
+In this case the sum of all gene/transcript TPMs may not add up to 1 million.
+Experiments with simulated data show that this method could give more accurate estimations.
+However, normalization method does not affect correlation/relative proportions.
+
+
+### Examples
+<a name="examples"></a>
+
+* Mapped PacBio CCS reads in BAM format; pre-converted gene annotation:
+
+```bash
+isoquant.py -d pacbio_ccs --bam mapped_reads.bam \
+ --genedb annotation.db --output output_dir
+```
+
+* Nanopore dRNA stranded reads; official annotation in GTF format, use custon prefix for output:
+```bash
+isoquant.py -d nanopore --stranded forward --fastq ONT.raw.fastq.gz \
+ --reference reference.fasta --genedb annotation.gtf --complete_genedb \
+ --output output_dir --prefix My_ONT
+```
+
+* Nanopore cDNA reads; no reference annotation:
+```bash
+isoquant.py -d nanopore --fastq ONT.cDNA.raw.fastq.gz \
+ --reference reference.fasta --output output_dir --prefix My_ONT_cDNA
+```
+
+* PacBio FL reads; custom annotation in GTF format, which contains only exon features:
+```bash
+isoquant.py -d pacbio_ccs --fl_data --fastq CCS.fastq \
+ --reference reference.fasta --genedb genes.gtf --output output_dir
+```
+
+* Nanopore cDNA reads, multiple samples/replicas within a single experiment; official annotation in GTF format:
+```bash
+isoquant.py -d nanopore --bam ONT.cDNA_1.bam ONT.cDNA_2.bam ONT.cDNA_3.bam \
+ --reference reference.fasta --genedb annotation.gtf --complete_genedb --output output_dir
+ --predix ONT_3samples --labels A1 A2 A3
+```
+
+* ONT cDNA reads; 2 experiments with 3 replicates; official annotation in GTF format:
+```bash
+isoquant.py -d nanopore --yaml dataset.yaml  \
+ --complete_genedb --genedb genes.gtf \
+ --reference reference.fasta --output output_dir
+```
+
+dataset.yaml file :
+
+```
+[
+  data format: "fastq",
+  {
+    name: "Experiment1",
+    long read files: [
+      "/PATH/TO/SAMPLE1/file1.fastq",
+      "/PATH/TO/SAMPLE1/file2.fastq",
+      "/PATH/TO/SAMPLE1/file3.fastq"
+    ],
+    labels: [
+      "Replicate1",
+      "Replicate2",
+      "Replicate3"
+    ]
+  },
+  {
+    name: "Experiment1",
+    long read files: [
+      "/PATH/TO/SAMPLE2/file1.fastq",
+      "/PATH/TO/SAMPLE2/file2.fastq",
+      "/PATH/TO/SAMPLE2/file3.fastq"
+    ],
+    labels: [
+      "Replicate1",
+      "Replicate2",
+      "Replicate3"
+    ]
+  }
+]
+
+```
+
+
+IsoQuant will produce 2 sets of resulting files (including annotations and expression tables), one for each experiment.
+Output sub-folder will be named `Experiment1` and `Experiment2`.
+Expression tables will have columns "Replicate1", "Replicate2" and "Replicate3".
+
+
+* ONT cDNA reads; 1 experiment with 2 replicates, each replicate has 2 files; official annotation in GTF format:
+```bash
+isoquant.py -d nanopore --yaml dataset.yaml  \
+  --complete_genedb --genedb genes.gtf \
+ --reference reference.fasta --prefix MY_SAMPLE \
+ --output output_dir  
+```
+
+dataset.yaml file :
+
+
+```
+[
+  data format: "fastq",
+  {
+    name: "Experiment1",
+    long read files: [
+      "/PATH/TO/SAMPLE1/file1.fastq",
+      "/PATH/TO/SAMPLE1/file2.fastq",
+      "/PATH/TO/SAMPLE1/file3.fastq",
+      "/PATH/TO/SAMPLE1/file3.fastq"
+    ],
+    labels: [
+      "Replicate1",
+      "Replicate1",
+      "Replicate2",
+      "Replicate2"
+    ]
+  }
+]
+
+```
+
+
+IsoQuant will produce one output sub-folder `Experiment1`.
+Expression tables will have columns "Replicate1" and "Replicate2".
+Files having identical labels will be treated as a single replica (and thus the counts will be combined).
+
+
+<a name="sec3.3"></a>
+## IsoQuant output
+
+### Output files
+
+IsoQuant output files will be stored in `<output_dir>`, which is set by the user.
+If the output directory was not specified the files are stored in `isoquant_output`.
+
+IsoQuant consists of two stages, which generate its own output:
+1. Reference-based analysis. Runs only if reference annotation is provided. Performs read-to-isofrom assignment,
+splice site correction and abundance quantification for reference genes/transcripts.
+2. Transcript discovery. Reconstructs transcript models and performs abundance quantification for discovered isoforms.
+
+#### Reference-based analysis output
+
+_Will be produced only if a reference gene annotation is provided._
+
+* `SAMPLE_ID.read_assignments.tsv.gz` - TSV file with read to isoform assignments (gzipped by default);
+* `SAMPLE_ID.corrected_reads.bed.gz` - BED file with corrected read alignments (gzipped by default);
+* `SAMPLE_ID.transcript_tpm.tsv` - TSV file with reference transcript expression in TPM;
+* `SAMPLE_ID.transcript_counts.tsv` - TSV file with raw read counts for reference transcript;
+* `SAMPLE_ID.gene_tpm.tsv` - TSV file with reference gene expression in TPM;
+* `SAMPLE_ID.gene_counts.tsv` - TSV file with raw read counts for reference genes;
+
+If `--sqanti_output` is set, IsoQuant will produce output in [SQANTI](https://github.com/ConesaLab/SQANTI3)-like format:
+* `SAMPLE_ID.novel_vs_known.SQANTI-like.tsv` - discovered novel transcripts vs reference transcripts (similar, but not identical to SQANTI `classification.txt`);
+
+If `--count_exons` is set, exon and intron counts will be produced:
+* `SAMPLE_ID.exon_counts.tsv` - reference exon inclusion/exclusion read counts;
+* `SAMPLE_ID.intron_counts.tsv` - reference intron inclusion/exclusion read counts;
+
+If `--read_group` is set, the per-group expression values for reference features will be also computed:
+
+In matrix format (feature X groups)
+* `SAMPLE_ID.gene_grouped_tpm.tsv`
+* `SAMPLE_ID.transcript_grouped_tpm.tsv`
+* `SAMPLE_ID.gene_grouped_counts.tsv`
+* `SAMPLE_ID.transcript_grouped_counts.tsv`
+
+In linear format (feature, group, value(s) per each line)
+* `SAMPLE_ID.gene_grouped_counts_linear.tsv`
+* `SAMPLE_ID.transcript_grouped_counts_linear.tsv`
+* `SAMPLE_ID.exon_grouped_counts.tsv`
+* `SAMPLE_ID.intron_grouped_counts.tsv`
+
+#### Transcript discovery output
+
+_Will not be produced if `--no_model_construction` is set._
+
+File names typically contain `transcript_model` in their name.
+
+* `SAMPLE_ID.transcript_models.gtf` - GTF file with discovered expressed transcript (both known and novel transcripts);
+* `SAMPLE_ID.transcript_model_reads.tsv.gz` - TSV file indicating which reads contributed to transcript models (gzipped by default);
+* `SAMPLE_ID.transcript_model_tpm.tsv` - expression of discovered transcripts models in TPM (corresponds to `SAMPLE_ID.transcript_models.gtf`);
+* `SAMPLE_ID.transcript_model_counts.tsv` - raw read counts for discovered transcript models (corresponds to `SAMPLE_ID.transcript_models.gtf`);
+* `SAMPLE_ID.extended_annotation.gtf` - GTF file with the entire reference annotation plus all discovered novel transcripts;
+
+
+If `--read_group` is set, the per-group counts for discovered transcripts will be also computed:
+* `SAMPLE_ID.transcript_model_grouped_counts.tsv`
+* `SAMPLE_ID.transcript_model_grouped_tpm.tsv`
+
+
+If multiple experiments are provided, aggregated expression matrices will be placed in `<output_dir>`:
+* `combined_gene_counts.tsv`
+* `combined_gene_tpm.tsv`
+* `combined_transcript_counts.tsv`
+* `combined_transcript_tpm.tsv`
+
+Additionally, a log file will be saved to the directory.  
+* <output_dir>/isoquant.log   
+
+If raw reads were provided, BAM file(s) will be stored in `<output_dir>/<SAMPLE_ID>/aux/`.  
+In case `--keep_tmp` option was specified this directory will also contain temporary files.
+
+### Output file formats
+
+Although most output files include headers that describe the data, a brief explanation of the output files is provided below.
+
+#### Read to isoform assignment
+
+Tab-separated values, the columns are:
+
+* `read_id` - read id;
+* `chr` - chromosome id;
+* `strand` - strand of the assigned isoform (not to be confused with read mapping strand);
+* `isoform_id` - isoform id to which the read was assigned;
+* `gene_id` - gene id to which the read was assigned;
+* `assignment_type` - assignment type, can be:
+    - `unique` - reads was unambiguously assigned to a single known isoform;
+    - `unique_minor_difference` - read was assigned uniquely but has alignment artifacts;
+    - `inconsistent` - read was matched with inconsistencies, closest match(es) are reported;
+    - `inconsistent_non_intronic` - read was matched with inconsistencies, which do not affect intron chain (e.g. olly TSS/TES);
+    - `inconsistent_ambiguous`  - read was matched with inconsistencies equally well to two or more isoforms;
+    - `ambiguous` - read was assigned to multiple isoforms equally well;
+    - `noninfomative` - reads is intronic or has an insignificant overlap with a known gene;
+    - `intergenic` - read is intergenic.
+* `assignment_events` - list of detected inconsistencies; for each assigned isoform a list of detected inconsistencies relative to the respective isoform is stored; values in each list are separated by `+` symbol, lists are separated by comma, the number of lists equals to the number of assigned isoforms; possible events are (see graphical representation below):
+    - consistent events:
+        - `none` / `.` / `undefined` - no special event detected;
+        - `mono_exon_match` mono-exonic read matched to mono-exonic transcript;
+        - `fsm` - full splice match;
+        - `ism_5/3` - incomplete splice match, truncated on 5'/3' side;
+        - `ism_internal` - incomplete splice match, truncated on both sides;
+        - `mono_exonic` - mono-exonic read matching spliced isoform;
+        - `tss_match` / `tss_match_precise` - 5' read is located less than 50 / `delta` bases from the TSS of the assigned isoform
+        - `tes_match` / `tes_match_precise` - 3' read is located less than 50 / `delta` bases from the TES of the assigned isoform (can be reported without detecting polyA sites)
+    - alignment artifacts:
+        - `intron_shift` - intron that seems to be shifted due to misalignment (typical for Nanopores);
+        - `exon_misalignment` - short exon that seems to be missed due to misalignment  (typical for Nanopores);
+        - `fake_terminal_exon_5/3` - short terminal exon at 5'/3' end that looks like an alignment artifact (typical for Nanopores);  
+        - `terminal_exon_misalignment_5/3` - missed reference short terminal exon;
+        - `exon_elongation_5/3` - minor exon extension at 5'/3' end (not exceeding 30bp);
+        - `fake_micro_intron_retention` - short annotated introns are often missed by the aligners and thus are not considered as intron retention;
+    - intron retentions:
+        - `intron_retention` - intron retention;
+        - `unspliced_intron_retention`  - intron retention by mono-exonic read;
+        - `incomplete_intron_retention_5/3` - terminal exon at 5'/3' end partially covers adjacent intron;
+    - significant inconsistencies (each type end with `_known` if _all_ resulting read introns are annotated and `_novel` otherwise):
+        - `major_exon_elongation_5/3` - significant exon extension at 5'/3' end (exceeding 30bp);
+        - `extra_intron_5/3` - additional intron on the 5'/3' end of the isoform;
+        - `extra_intron` - read contains additional intron in the middle of exon;
+        - `alt_donor_site` - read contains alternative donor site;
+        - `alt_acceptor_site` - read contains alternative annotated acceptor site;
+        - `intron_migration` - read contains alternative annotated intron of approximately the same length as in the isoform;
+        - `intron_alternation` - read contains alternative intron, which doesn't fall intro any of the categories above;
+        - `mutually_exclusive_exons` - read contains different exon(s) of the same total length comparing to the isoform;
+        - `exon_skipping` - read skips exon(s) comparing to the isoform;
+        - `exon_merge` - read skips exon(s) comparing to the isoform, but a sequence of a similar length is attached to a neighboring exon;
+        - `exon_gain` - read contains additional exon(s) comparing to the isoform;
+        - `exon_detach` - read contains additional exon(s) comparing to the isoform, but a neighboring exon looses a sequnce of a similar length;
+        - `terminal_exon_shift` - read has alternative terminal exon;   
+        - `alternative_structure` - reads has different intron chain that does not fall into any of categories above;
+    - alternative transcription start / end (reported when poly-A tails are present):
+        - `alternative_polya_site` - read has alternative polyadenylation site;
+        - `internal_polya_site` - poly-A tail detected but seems to be originated from A-rich intronic region;
+        - `correct_polya_site` - poly-A site matches reference transcript end;
+        - `aligned_polya_tail` - poly-A tail aligns to the reference;  
+        - `alternative_tss` - alternative transcription start site.
+* `exons` - list of coordinates for normalized read exons (1-based, indels and polyA exons are excluded);
+* `additional` - field for supplementary information, which may include:
+    - `gene_assignment` - Gene assignment classification; possible values are the same as for transcript classification.
+    - `PolyA` - True if poly-A tail is detected;
+    - `Canonical` - True if all read introns are canonical, Unspliced is used for mono-exon reads; (use `--check_canonical`);
+    - `Classification` - SQANTI-like assignment classification.
+
+Note, that a single read may occur more than once if assigned ambiguously.
+
+#### Expression table format
+
+Tab-separated values, the columns are:
+
+* `feature_id` - genomic feature ID;
+* `TPM` or `count` - expression value (float).
+
+For grouped counts, each column contains expression values of a respective group (matrix representation).
+
+Beside count matrix, transcript and gene grouped counts are also printed in a linear format,
+in which each line contains 3 tab-separated values:
+
+* `feature_id` - genomic feature ID;
+* `group_id` - group name;
+* `count` - read count of the feature in this group. 
+
+#### Exon and intron count format
+
+Tab-separated values, the columns are:
+
+* `chr` - chromosome ID;
+* `start` - feature leftmost 1-based positions;
+* `end` - feature rightmost 1-based positions;
+* `strand` - feature strand;
+* `flags` - symbolic feature flags, can contain the following characters:
+    - `X` - terminal feature;
+    - `I` - internal feature;
+    - `T` - feature appears as both terminal and internal in different isoforms;
+    - `S` - feature has similar positions to some other feature;
+    - `C` - feature is contained in another feature;
+    - `U` - unique feature, appears only in a single known isoform;
+    - `M` - feature appears in multiple different genes.
+* `gene_ids` - list if gene ids feature belong to;
+* `group_id` - read group if provided (NA by default);
+* `include_counts` - number of reads that include this feature;
+* `exclude_counts` - number of reads that span, but do not include this feature;
+
+#### Transcript models format
+
+Constructed transcript models are stored in usual [GTF format](https://www.ensembl.org/info/website/upload/gff.html).
+Contains `exon`, `transcript` and `gene` features.
+
+Known genes and transcripts are reposted with their reference IDs. 
+Novel genes IDs have format `novel_gene_XXX_###` and novel transcript IDs are formatted as `transcript###.XXX.TYPE`,
+where `###` is the unique number (not necessarily consecutive), `XXX` is the chromosome name and TYPE can be one of the following:
+
+* nic - novel in catalog, new transcript that contains only annotated introns;
+* nnic - novel not in catalog, new transcript that contains unannotated introns.
+
+Each exon also has a unique ID stored in `exon_id` attribute.
+
+In addition, each transcript contains `canonical` property if `--check_canonical` is set.
+
+If `--sqanti_output` option is set, each novel transcript also has a `similar_reference_id` field containing ID of
+a most similar reference isoform and `alternatives` attribute, which indicates the exact differences between
+this novel transcript and the similar reference transcript.
+
+### Event classification figures
+#### Consistent match classifications
+![Correct](docs/correct_match.png) <br><br>
+
+#### Misalignment classifications
+![Misalignment](docs/misalignment.png) <br><br>
+
+#### Inconsistency classifications
+![Inconsistent](docs/inconsistent.png) <br><br>
+
+#### PolyA classifications
+![PolyA](docs/polya.png)
+
 <a name="sec3.4"></a>
 
 ## Visualization
@@ -108,59 +1021,54 @@
 These visualizations provide valuable insights into transcript diversity, splicing patterns, and the overall quality of the IsoQuant analysis.
 
 <a name="sec4"></a>
-=======
->>>>>>> 51d39e34
-
-
-## Quick start
-
-*   Full IsoQuant documentation is available at [ablab.github.io/IsoQuant](https://ablab.github.io/IsoQuant/).
-
-*   IsoQuant can be downloaded from [github.com/ablab/IsoQuant](https://github.com/ablab/IsoQuant) or installed via conda:
-
-        conda create -c conda-forge -c bioconda -n isoquant python=3.8 isoquant
-
-*   If installing manually, you will need Python3 (3.8 or higher), [gffutils](https://pythonhosted.org/gffutils/installation.html), [pysam](https://pysam.readthedocs.io/en/latest/index.html), [pybedtools](https://daler.github.io/pybedtools/), [biopython](https://biopython.org/) and some other common Python libraries to be installed. See `requirements.txt` for details. You will also need to have [minimap2](https://github.com/lh3/minimap2) and [samtools](http://www.htslib.org/download/) to be in your `$PATH` variable.
-
-*   Verify your installation by running:
-
-        isoquant.py --test
-
-*   To run IsoQuant on raw FASTQ/FASTA files use the following command
-
-        isoquant.py --reference /PATH/TO/reference_genome.fasta \
-        --genedb /PATH/TO/gene_annotation.gtf \
-        --fastq /PATH/TO/sample1.fastq.gz /PATH/TO/sample2.fastq.gz \
-        --data_type (assembly|pacbio_ccs|nanopore) -o OUTPUT_FOLDER
-
-    For example, using the toy data provided within this repository,
-
-        ./isoquant.py --reference tests/toy_data/MAPT.Mouse.reference.fasta \
-        --genedb tests/toy_data/MAPT.Mouse.genedb.gtf \
-        --fastq tests/toy_data/MAPT.Mouse.ONT.simulated.fastq \
-        --data_type nanopore -o toy_data_out
-
-
-* To run IsoQuant on aligned reads (make sure your BAM is sorted and indexed) use the following command:
-
-        isoquant.py --reference /PATH/TO/reference_genome.fasta \
-        --genedb /PATH/TO/gene_annotation.gtf \
-        --bam /PATH/TO/sample1.sorted.bam /PATH/TO/sample2.sorted.bam \
-        --data_type (assembly|pacbio_ccs|nanopore) -o OUTPUT_FOLDER
-
-    For example, using the toy data provided within this repository,
-
-        ./isoquant.py --reference tests/toy_data/MAPT.Mouse.reference.fasta \
-        --genedb tests/toy_data/MAPT.Mouse.genedb.gtf \
-        --fastq tests/toy_data/MAPT.Mouse.ONT.simulated.fastq \
-        --data_type nanopore -o toy_data_out
-
-* If using official annotations containing `gene` and `transcript` features use `--complete_genedb` to save time.
-
-* Using reference annotation is optional since version 3.0, you may preform de novo transcript discovery without providing `--genedb` option':
-
-        isoquant.py --reference /PATH/TO/reference_genome.fasta \
-        --fastq /PATH/TO/sample1.fastq.gz /PATH/TO/sample2.fastq.gz \
-        --data_type (assembly|pacbio|nanopore) -o OUTPUT_FOLDER
-
-* If multiple files are provided, IsoQuant will create a single output annotation and a single set of gene/transcript expression tables.
+
+## Visualization
+
+IsoQuant provides a visualization tool to help interpret and explore the output data. The goal of this visualization is to create informative plots that represent transcript usage and splicing patterns for genes of interest. Additionally, we provide global transcript and read assignment statistics from the IsoQuant analysis.
+
+### Running the visualization tool
+
+To run the visualization tool, use the following command:
+
+```bash
+
+python visualize.py <output_directory> --gene_list <gene_list> [options]
+
+```
+
+### Command line options
+
+* `output_directory` (required): Directory containing IsoQuant output files.
+* * `--gene_list` (required): Path to a .txt file containing a list of genes, each on its own line.
+* `--viz_output`: Optional directory to save visualization output files. Defaults to the main output directory if not specified.
+* `--gtf`: Optional path to a GTF file if it cannot be extracted from the IsoQuant log.
+* `--counts`: Use counts instead of TPM files for visualization.
+* `--ref_only`: Use only reference transcript quantification instead of transcript model quantification.
+* `--filter_transcripts`: Filter transcripts by minimum value occurring in at least one condition.
+
+
+### Output
+
+The visualization tool generates the following plots based on the IsoQuant output:
+
+1. Transcript usage profiles: For each gene specified in the gene list, a plot showing the relative usage of different transcripts across conditions or samples.
+
+2. Gene-specific transcript maps: Visual representation of the different splicing patterns of transcripts for each gene, allowing easy comparison of exon usage and alternative splicing events.
+
+3. Global read assignment consistency: A summary plot showing the overall consistency of read assignments across all genes and transcripts analyzed.
+
+4. Global transcript alignment classifications: A chart or plot representing the distribution of different transcript alignment categories (e.g., full splice match, incomplete splice match, novel isoforms) across the entire dataset.
+
+These visualizations provide valuable insights into transcript diversity, splicing patterns, and the overall quality of the IsoQuant analysis.
+
+<a name="sec5"></a>
+## Citation
+The paper describing IsoQuant algorithms and benchmarking is available at [10.1038/s41587-022-01565-y](https://doi.org/10.1038/s41587-022-01565-y).
+
+To try IsoQuant you can use the data that was used in the publication [zenodo.org/record/7611877](https://zenodo.org/record/7611877).
+
+<a name="sec6"></a>
+## Feedback and bug reports
+Your comments, bug reports, and suggestions are very welcome. They will help us to further improve IsoQuant. If you have any troubles running IsoQuant, please send us `isoquant.log` from the `<output_dir>` directory.
+
+You can leave your comments and bug reports at our [GitHub repository tracker](https://github.com/ablab/IsoQuant/issues) or send them via email: isoquant.rna@gmail.com.