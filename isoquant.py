--- conflicted
+++ resolved
@@ -36,15 +36,12 @@
 from src.dataset_processor import DatasetProcessor, PolyAUsageStrategies
 from src.graph_based_model_construction import StrandnessReportingLevel
 from src.long_read_assigner import AmbiguityResolvingMethod
-<<<<<<< HEAD
 from src.long_read_counter import (
     COUNTING_STRATEGIES,
     CountingStrategy,
     NormalizationMethod,
+    GroupedOutputFormat,
 )
-=======
-from src.long_read_counter import COUNTING_STRATEGIES, CountingStrategy, NormalizationMethod, GroupedOutputFormat
->>>>>>> 51d39e34
 from src.input_data_storage import InputDataStorage
 from src.multimap_resolver import MultimapResolvingStrategy
 from src.stats import combine_counts
@@ -374,7 +371,6 @@
     )
 
     # ADDITIONAL
-<<<<<<< HEAD
     add_additional_option(
         "--delta",
         type=int,
@@ -455,6 +451,13 @@
         "usable_reads - includes all assigned reads.",
         default=NormalizationMethod.simple.name,
     )
+    add_additional_option(
+        "--counts_format",
+        type=str,
+        choices=[e.name for e in GroupedOutputFormat],
+        help="output format for grouped counts",
+        default=GroupedOutputFormat.both.name,
+    )
 
     add_additional_option_to_group(
         pipeline_args_group,
@@ -486,52 +489,6 @@
         " (same as output by default)",
         type=str,
     )
-=======
-    add_additional_option("--delta", type=int, default=None,
-                          help="delta for inexact splice junction comparison, chosen automatically based on data type")
-    add_hidden_option("--graph_clustering_distance", type=int, default=None,
-                      help="intron graph clustering distance, "
-                           "splice junctions less that this number of bp apart will not be differentiated")
-    add_additional_option("--no_gzip", help="do not gzip large output files", dest="gzipped",
-                          action='store_false', default=True)
-    add_additional_option("--no_gtf_check", help="do not perform GTF checks", dest="gtf_check",
-                          action='store_false', default=True)
-    add_additional_option("--high_memory", help="increase RAM consumption (store alignment and the genome in RAM)",
-                          action='store_true', default=False)
-    add_additional_option("--no_junc_bed", action="store_true", default=False,
-                          help="do NOT use annotation for read mapping")
-    add_additional_option("--junc_bed_file", type=str,
-                          help="annotation in BED format produced by minimap's paftools.js gff2bed "
-                               "(will be created automatically if not given)")
-    add_additional_option("--no_secondary", help="ignore secondary alignments (not recommended)", action='store_true',
-                          default=False)
-    add_additional_option("--min_mapq", help="ignore alignments with MAPQ < this"
-                                             "(also filters out secondary alignments, default: None)", type=int)
-    add_additional_option("--inconsistent_mapq_cutoff", help="ignore inconsistent alignments with MAPQ < this "
-                                                             "(works only with the reference annotation, default=5)",
-                          type=int, default=5)
-    add_additional_option("--simple_alignments_mapq_cutoff", help="ignore alignments with 1 or 2 exons and "
-                                                                  "MAPQ < this (works only in annotation-free mode, "
-                                                                  "default=1)", type=int, default=1)
-    add_additional_option("--normalization_method", type=str, choices=[e.name for e in NormalizationMethod],
-                          help="TPM normalization method: simple - conventional normalization using all counted reads;"
-                               "usable_reads - includes all assigned reads.",
-                          default=NormalizationMethod.simple.name)
-    add_additional_option("--counts_format", type=str, choices=[e.name for e in GroupedOutputFormat],
-                          help="output format for grouped counts",
-                          default=GroupedOutputFormat.both.name)
-
-    add_additional_option_to_group(pipeline_args_group, "--keep_tmp", help="do not remove temporary files "
-                                                                           "in the end", action='store_true',
-                                   default=False)
-    add_additional_option_to_group(input_args_group, "--read_assignments", nargs='+', type=str,
-                                   help="reuse read assignments (binary format)", default=None)
-    add_hidden_option("--aligner", help="force to use this alignment method, can be " + ", ".join(SUPPORTED_ALIGNERS)
-                                        + "; chosen based on data type if not set", type=str)
-    add_additional_option_to_group(output_args_group, "--genedb_output", help="output folder for converted gene "
-                                                                              "database, will be created automatically "
-                                                                              " (same as output by default)", type=str)
->>>>>>> 51d39e34
     add_hidden_option("--cage", help="bed file with CAGE peaks", type=str, default=None)
     add_hidden_option(
         "--cage-shift",
