#!/usr/bin/env python3
#
# ############################################################################
# Copyright (c) 2022-2024 University of Helsinki
# Copyright (c) 2019-2022 Saint Petersburg State University
# # All Rights Reserved
# See file LICENSE for details.
############################################################################
import argparse
import glob
import json
import logging
import os.path
import pickle
import shutil
import sys
import time
from collections import namedtuple
from io import StringIO
from traceback import print_exc

import pysam
import gffutils
import pyfaidx

from src.gtf2db import convert_gtf_to_db
from src.read_mapper import (
    DATA_TYPE_ALIASES,
    SUPPORTED_STRANDEDNESS,
    SUPPORTED_ALIGNERS,
    ASSEMBLY,
    PACBIO_CCS_DATA,
    NANOPORE_DATA,
    DataSetReadMapper
)
from src.dataset_processor import DatasetProcessor, PolyAUsageStrategies
from src.graph_based_model_construction import StrandnessReportingLevel
from src.long_read_assigner import AmbiguityResolvingMethod
from src.long_read_counter import COUNTING_STRATEGIES, CountingStrategy, NormalizationMethod
from src.input_data_storage import InputDataStorage
from src.multimap_resolver import MultimapResolvingStrategy
from src.stats import combine_counts

logger = logging.getLogger('IsoQuant')


def bool_str(s):
    s = s.lower()
    if s not in {'false', 'true', '0', '1'}:
        raise ValueError('Not a valid boolean string')
    return s == 'true' or s == '1'


def parse_args(cmd_args=None, namespace=None):
    parser = argparse.ArgumentParser(formatter_class=argparse.RawDescriptionHelpFormatter)
    ref_args_group = parser.add_argument_group('Reference data')
    input_args_group = parser.add_argument_group('Input data')
    output_args_group = parser.add_argument_group('Output naming')
    pipeline_args_group = parser.add_argument_group('Pipeline options')
    algo_args_group = parser.add_argument_group('Algorithm settings')

    other_options = parser.add_argument_group("Additional options:")
    show_full_help = '--full_help' in cmd_args

    def add_additional_option(*args, **kwargs):  # show command only with --full-help
        if not show_full_help:
            kwargs['help'] = argparse.SUPPRESS
        other_options.add_argument(*args, **kwargs)

    def add_additional_option_to_group(opt_group, *args, **kwargs):  # show command only with --full-help
        if not show_full_help:
            kwargs['help'] = argparse.SUPPRESS
        opt_group.add_argument(*args, **kwargs)

    def add_hidden_option(*args, **kwargs):  # show command only with --full-help
        kwargs['help'] = argparse.SUPPRESS
        parser.add_argument(*args, **kwargs)

    parser.add_argument("--full_help", action='help', help="show full list of options")
    add_hidden_option('--debug', action='store_true', default=False,
                      help='Debug log output.')

    output_args_group.add_argument("--output", "-o", help="output folder, will be created automatically "
                                                          "[default=isoquant_output]",
                                   type=str, default="isoquant_output")
    output_args_group.add_argument('--prefix', '-p', type=str,
                                   help='experiment name; to be used for folder and file naming; default is OUT',
                                   default="OUT")
    output_args_group.add_argument('--labels', '-l', nargs='+', type=str,
                                   help='sample/replica labels to be used as column names; input file names are used '
                                        'if not set; must be equal to the number of input files given via --fastq/--bam')
    # REFERENCE
    ref_args_group.add_argument("--reference", "-r", help="reference genome in FASTA format (can be gzipped)",
                                type=str)
    ref_args_group.add_argument("--genedb", "-g", help="gene database in gffutils DB format or GTF/GFF "
                                                       "format (optional)", type=str)
    ref_args_group.add_argument('--complete_genedb', action='store_true', default=False,
                                help="use this flag if gene annotation contains transcript and gene metafeatures, "
                                     "e.g. with official annotations, such as GENCODE; "
                                     "speeds up gene database conversion")
    add_additional_option_to_group(ref_args_group, "--index", help="genome index for specified aligner (optional)",
                                   type=str)

    # INPUT READS

    input_args = input_args_group.add_mutually_exclusive_group()
    input_args.add_argument('--bam', nargs='+', type=str,
                            help='sorted and indexed BAM file(s), each file will be treated as a separate sample')
    input_args.add_argument('--fastq', nargs='+', type=str,
                            help='input FASTQ file(s), each file will be treated as a separate sample; '
                                 'reference genome should be provided when using reads as input')
    add_additional_option_to_group(input_args,'--bam_list', type=str,
                                   help='text file with list of BAM files, one file per line, '
                                        'leave empty line between samples')
    add_additional_option_to_group(input_args,'--fastq_list', type=str,
                                   help='text file with list of FASTQ files, one file per line, '
                                        'leave empty line between samples')
    input_args.add_argument('--yaml', type=str, help='yaml file containing all input files, one entry per sample'
                                                     ', check readme for format info')

    input_args_group.add_argument('--illumina_bam', nargs='+', type=str,
                                  help='sorted and indexed file(s) with Illumina reads from the same sample')

    input_args_group.add_argument("--read_group", help="a way to group feature counts (no grouping by default): "
                                             "by BAM file tag (tag:TAG); "
                                             "using additional file (file:FILE:READ_COL:GROUP_COL:DELIM); "
                                             "using read id (read_id:DELIM); "
                                             "by original file name (file_name)", type=str)

    # INPUT PROPERTIES
    input_args_group.add_argument("--data_type", "-d", type=str, choices=DATA_TYPE_ALIASES.keys(),
                        help="type of data to process, supported types are: " + ", ".join(DATA_TYPE_ALIASES.keys()))
    input_args_group.add_argument('--stranded',  type=str, help="reads strandness type, supported values are: " +
                        ", ".join(SUPPORTED_STRANDEDNESS), default="none")
    input_args_group.add_argument('--fl_data', action='store_true', default=False,
                        help="reads represent FL transcripts; both ends of the read are considered to be reliable")

    # ALGORITHM
    add_additional_option_to_group(algo_args_group, "--report_novel_unspliced", "-u", type=bool_str,
                                   help="report novel monoexonic transcripts (true/false), "
                                        "default: false for ONT, true for other data types")
    add_additional_option_to_group(algo_args_group, "--report_canonical",  type=str,
                                   choices=[e.name for e in StrandnessReportingLevel],
                                   help="reporting level for novel transcripts based on canonical splice sites;"
                                        " default: " + StrandnessReportingLevel.auto.name,
                                   default=StrandnessReportingLevel.only_stranded.name)
    add_additional_option_to_group(algo_args_group, "--polya_requirement", type=str,
                                   choices=[e.name for e in PolyAUsageStrategies],
                                   help="require polyA tails to be present when reporting transcripts; "
                                        "default: auto (requires polyA only when polyA percentage is >= 70%%)",
                                   default=PolyAUsageStrategies.auto.name)

    add_additional_option_to_group(algo_args_group, "--transcript_quantification", choices=COUNTING_STRATEGIES,
                                   help="transcript quantification strategy", type=str,
                                   default=CountingStrategy.unique_only.name)
    add_additional_option_to_group(algo_args_group, "--gene_quantification", choices=COUNTING_STRATEGIES,
                                   help="gene quantification strategy", type=str,
                                   default=CountingStrategy.unique_splicing_consistent.name)

    add_additional_option_to_group(algo_args_group, "--matching_strategy",
                                   choices=["exact", "precise", "default", "loose"],
                                   help="read-to-isoform matching strategy from the most strict to least",
                                   type=str, default=None)
    add_additional_option_to_group(algo_args_group, "--splice_correction_strategy",
                                   choices=["none", "default_pacbio", "default_ont",
                                            "conservative_ont", "all", "assembly"],
                                   help="read alignment correction strategy to use", type=str, default=None)
    add_additional_option_to_group(algo_args_group, "--model_construction_strategy",
                                   choices=["reliable", "default_pacbio", "sensitive_pacbio", "fl_pacbio",
                                            "default_ont", "sensitive_ont", "all", "assembly"],
                                   help="transcript model construction strategy to use", type=str, default=None)

    # OUTPUT PROPERTIES
    pipeline_args_group.add_argument("--threads", "-t", help="number of threads to use", type=int,
                                     default="16")
    pipeline_args_group.add_argument('--check_canonical', action='store_true', default=False,
                                     help="report whether splice junctions are canonical")
    pipeline_args_group.add_argument("--sqanti_output", help="produce SQANTI-like TSV output",
                                     action='store_true', default=False)
    pipeline_args_group.add_argument("--count_exons", help="perform exon and intron counting",
                                     action='store_true', default=False)
    add_additional_option_to_group(pipeline_args_group,"--bam_tags",
                                   help="comma separated list of BAM tags to be imported to read_assignments.tsv",
                                   type=str)

    # PIPELINE STEPS
    resume_args = pipeline_args_group.add_mutually_exclusive_group()
    resume_args.add_argument("--resume", action="store_true", default=False,
                             help="resume failed run, specify output folder, input options are not allowed")
    resume_args.add_argument("--force", action="store_true", default=False,
                             help="force to overwrite the previous run")
    add_additional_option_to_group(pipeline_args_group, '--clean_start', action='store_true', default=False,
                                   help='Do not use previously generated index, feature db or alignments.')

    add_additional_option_to_group(pipeline_args_group, "--no_model_construction", action="store_true",
                                   default=False, help="run only read assignment and quantification")
    add_additional_option_to_group(pipeline_args_group, "--run_aligner_only", action="store_true", default=False,
                                   help="align reads to reference without running further analysis")

    # ADDITIONAL
    add_additional_option("--delta", type=int, default=None,
                          help="delta for inexact splice junction comparison, chosen automatically based on data type")
    add_hidden_option("--graph_clustering_distance", type=int, default=None,
                      help="intron graph clustering distance, "
                           "splice junctions less that this number of bp apart will not be differentiated")
    add_additional_option("--no_gzip", help="do not gzip large output files", dest="gzipped",
                          action='store_false', default=True)
    add_additional_option("--no_gtf_check", help="do not perform GTF checks", dest="gtf_check",
                          action='store_false', default=True)
    add_additional_option("--high_memory", help="increase RAM consumption (store alignment and the genome in RAM)",
                          action='store_true', default=False)
    add_additional_option("--no_junc_bed", action="store_true", default=False,
                          help="do NOT use annotation for read mapping")
    add_additional_option("--junc_bed_file", type=str,
                          help="annotation in BED format produced by minimap's paftools.js gff2bed "
                               "(will be created automatically if not given)")
    add_additional_option("--no_secondary", help="ignore secondary alignments (not recommended)", action='store_true',
                          default=False)
    add_additional_option("--min_mapq", help="ignore alignments with MAPQ < this"
                                             "(also filters out secondary alignments, default: None)", type=int)
    add_additional_option("--inconsistent_mapq_cutoff", help="ignore inconsistent alignments with MAPQ < this "
                                                             "(works only with the reference annotation, default=5)",
                          type=int, default=5)
    add_additional_option("--simple_alignments_mapq_cutoff", help="ignore alignments with 1 or 2 exons and "
                                                                  "MAPQ < this (works only in annotation-free mode, "
                                                                  "default=1)", type=int, default=1)
    add_additional_option("--normalization_method", type=str, choices=[e.name for e in NormalizationMethod],
                          help="TPM normalization method: simple - conventional normalization using all counted reads;"
                               "usable_reads - includes all assigned reads.",
                          default=NormalizationMethod.simple.name)

    add_additional_option_to_group(pipeline_args_group, "--keep_tmp", help="do not remove temporary files "
                                                                           "in the end", action='store_true',
                                   default=False)
    add_additional_option_to_group(input_args_group, "--read_assignments", nargs='+', type=str,
                                   help="reuse read assignments (binary format)", default=None)
    add_hidden_option("--aligner", help="force to use this alignment method, can be " + ", ".join(SUPPORTED_ALIGNERS)
                                        + "; chosen based on data type if not set", type=str)
    add_additional_option_to_group(output_args_group, "--genedb_output", help="output folder for converted gene "
                                                                              "database, will be created automatically "
                                                                              " (same as output by default)", type=str)
    add_hidden_option("--cage", help="bed file with CAGE peaks", type=str, default=None)
    add_hidden_option("--cage-shift", type=int, default=50, help="interval before read start to look for CAGE peak")
    parser.add_argument("--test", action=TestMode, nargs=0, help="run IsoQuant on toy dataset")

    isoquant_version = "3.4.0"
    try:
        with open(os.path.join(os.path.dirname(os.path.realpath(__file__)), "VERSION")) as version_f:
            isoquant_version = version_f.readline().strip()
    except FileNotFoundError:
        pass
    parser.add_argument('--version', '-v', action='version', version='IsoQuant ' + isoquant_version)

    args = parser.parse_args(cmd_args, namespace)

    if args.resume:
        resume_parser = argparse.ArgumentParser(add_help=False)
        resume_parser.add_argument("--resume", action="store_true", default=False,
                                   help="resume failed run, specify only output folder, "
                                        "input options are not allowed")
        resume_parser.add_argument("--output", "-o",
                                   help="output folder, will be created automatically [default=isoquant_output]",
                                   type=str, required=True)
        resume_parser.add_argument('--debug', action='store_true', default=argparse.SUPPRESS,
                                   help='Debug log output.')
        resume_parser.add_argument("--threads", "-t", help="number of threads to use",
                                   type=int, default=argparse.SUPPRESS)
        resume_parser.add_argument("--high_memory",
                                   help="increase RAM consumption (store alignment and the genome in RAM)",
                                   action='store_true', default=False)
        resume_parser.add_argument("--keep_tmp", help="do not remove temporary files in the end",
                                   action='store_true', default=argparse.SUPPRESS)

        args, unknown_args = resume_parser.parse_known_args(cmd_args)
        if unknown_args:
            logger.error("You cannot specify options other than --output/--threads/--debug/--high_memory "
                         "with --resume option")
            parser.print_usage()
            exit(-2)

    args._cmd_line = " ".join(sys.argv)
    args._version = isoquant_version

    args.output_exists = os.path.exists(args.output)
    if not args.output_exists:
        os.makedirs(args.output)

    return args, parser


def check_and_load_args(args, parser):
    args.param_file = os.path.join(args.output, ".params")
    if args.resume:
        if not os.path.exists(args.output) or not os.path.exists(args.param_file):
            # logger is not defined yet
            logger.error("Previous run config was not detected, cannot resume. "
                         "Check that output folder is correctly specified.")
            exit(-3)
        args = load_previous_run(args)
    elif args.output_exists:
        if os.path.exists(args.param_file):
            if args.force:
                logger.warning("Output folder already contains a previous run, will be overwritten.")
            else:
                logger.warning("Output folder already contains a previous run, some files may be overwritten. "
                               "Use --resume to resume a failed run. Use --force to avoid this message.")
                logger.warning("Press Ctrl+C to interrupt the run now.")
                delay = 9
                for i in range(delay):
                    countdown = delay - i
                    sys.stdout.write("Resuming the run in %d second%s\r" % (countdown, "s" if countdown > 1 else ""))
                    time.sleep(1)
                logger.info("Overwriting the previous run")
                time.sleep(1)
        else:
            logger.warning("Output folder already exists, some files may be overwritten.")

    if args.genedb_output is None:
        args.genedb_output = args.output
    elif not os.path.exists(args.genedb_output):
        os.makedirs(args.genedb_output)
<<<<<<< HEAD
    if not args.genedb:
        args.genedb_filename = None
    elif args.genedb.lower().endswith("db"):
=======
    if args.genedb.lower().endswith("db"):
>>>>>>> ac2918df
        args.genedb_filename = args.genedb
    else:
        args.genedb_filename = os.path.join(args.output, os.path.splitext(os.path.basename(args.genedb))[0] + ".db")

    if not check_input_params(args):
        parser.print_usage()
        exit(-1)

    save_params(args)
    return args


def load_previous_run(args):
    logger.info("Loading parameters of the previous run, all arguments will be ignored")
    unpickler = pickle.Unpickler(open(args.param_file, "rb"), fix_imports=False)
    loaded_args = unpickler.load()

    for option in args.__dict__:
        loaded_args.__dict__[option] = args.__dict__[option]

    if loaded_args.debug:
        logger.setLevel(logging.DEBUG)
        logger.handlers[0].setLevel(logging.DEBUG)

    return loaded_args


def save_params(args):
    for file_opt in ["genedb", "reference", "index", "bam", "fastq", "bam_list", "fastq_list", "junc_bed_file",
                     "cage", "genedb_output", "read_assignments"]:
        if file_opt in args.__dict__ and args.__dict__[file_opt]:
            if isinstance(args.__dict__[file_opt], list):
                args.__dict__[file_opt] = list(map(os.path.abspath, args.__dict__[file_opt]))
            else:
                args.__dict__[file_opt] = os.path.abspath(args.__dict__[file_opt])

    if "read_group" in args.__dict__ and args.__dict__["read_group"]:
        vals = args.read_group.split(":")
        if len(vals) > 1 and vals[0] == 'file':
            vals[1] = os.path.abspath(vals[1])
            args.read_group = ":".join(vals)

    pickler = pickle.Pickler(open(args.param_file, "wb"),  -1)
    pickler.dump(args)
    pass


# Check user's params
def check_input_params(args):
    if not args.reference:
        logger.error("Reference genome was not provided")
        return False
    if not args.data_type:
        logger.error("Data type is not provided, choose one of " + " ".join(DATA_TYPE_ALIASES.keys()))
        return False
    elif args.data_type not in DATA_TYPE_ALIASES.keys():
        logger.error("Unsupported data type " + args.data_type + ", choose one of: " + " ".join(DATA_TYPE_ALIASES.keys()))
        return False
    args.data_type = DATA_TYPE_ALIASES[args.data_type]

    if not args.fastq and not args.fastq_list and not args.bam and not args.bam_list and not args.read_assignments and not args.yaml:
        logger.error("No input data was provided")
        return False
        
    if args.yaml and args.illumina_bam:
        logger.error("When providing a yaml file it should include all input files, including the illumina bam file.")
        return False
        
    if args.illumina_bam and (args.fastq_list or args.bam_list):
        logger.error("Unsupported combination of list of input files and Illumina bam file."
                     "To combine multiple experiments with short read correction please use yaml input.")
        return False

    args.input_data = InputDataStorage(args)
    if args.aligner is not None and args.aligner not in SUPPORTED_ALIGNERS:
        logger.error(" Unsupported aligner " + args.aligner + ", choose one of: " + " ".join(SUPPORTED_ALIGNERS))
        return False

    if args.run_aligner_only and args.input_data.input_type == "bam":
        logger.error("Do not use BAM files with --run_aligner_only option.")
        return False
    if args.stranded not in SUPPORTED_STRANDEDNESS:
        logger.error("Unsupported strandness " + args.stranded + ", choose one of: " + " ".join(SUPPORTED_STRANDEDNESS))
        return False

    if not args.genedb:
        if args.count_exons:
            logger.warning("--count_exons option has no effect without gene annotation")
        if args.sqanti_output:
            args.sqanti_output = False
            logger.warning("--sqanti_output option has no effect without gene annotation")
        if args.no_model_construction:
            logger.warning("Setting --no_model_construction without providing a gene "
                           "annotation will not produce any meaningful results")

    if args.no_model_construction and args.sqanti_output:
        args.sqanti_output = False
        logger.warning("--sqanti_output option has no effect without model construction")
        
    check_input_files(args)
    return True


def check_input_files(args):
    for sample in args.input_data.samples:
        for lib in sample.file_list:
            for in_file in lib:
                if args.input_data.input_type == "save":
                    saves = glob.glob(in_file + "*")
                    if not saves:
                        logger.critical("Input files " + in_file + "* do not exist")
                    continue
                if not os.path.isfile(in_file):
                    logger.critical("Input file " + in_file + " does not exist")
                    exit(-1)
                if args.input_data.input_type == "bam":
                    bamfile_in = pysam.AlignmentFile(in_file, "rb")
                    if not bamfile_in.has_index():
                        logger.critical("BAM file " + in_file + " is not indexed, run samtools sort and samtools index")
                        exit(-1)
                    bamfile_in.close()
        if sample.illumina_bam is not None:
            for illumina in sample.illumina_bam:
                bamfile_in = pysam.AlignmentFile(illumina, "rb")
                if not bamfile_in.has_index():
                    logger.critical("BAM file " + illumina + " is not indexed, run samtools sort and samtools index")
                    exit(-1)
                bamfile_in.close()

    if args.cage is not None:
        logger.critical("CAGE data is not supported yet")
        exit(-1)
        if not os.path.isfile(args.cage):
            logger.critical("Bed file with CAGE peaks " + args.cage + " does not exist")
            exit(-1)

    if args.genedb is not None:
        if not os.path.isfile(args.genedb):
            logger.critical("Gene database " + args.genedb + " does not exist")
            exit(-1)
    else:
        args.no_junc_bed = True

    if args.read_assignments is not None:
        for r in args.read_assignments:
            if not glob.glob(r + "*"):
                logger.critical("No files found with prefix " + str(r))
                exit(-1)


def create_output_dirs(args):
    for sample in args.input_data.samples:
        sample_dir = sample.out_dir
        if os.path.exists(sample_dir):
            if not args.resume:
                logger.warning(sample_dir + " folder already exists, some files may be overwritten")
        else:
            os.makedirs(sample_dir)
        sample_aux_dir = sample.aux_dir
        if os.path.exists(sample_aux_dir):
            if not args.resume:
                logger.warning(sample_aux_dir + " folder already exists, some files may be overwritten")
        else:
            os.makedirs(sample_aux_dir)


def set_logger(args, logger_instance):
    if "debug" not in args.__dict__ or not args.debug:
        output_level = logging.INFO
    else:
        output_level = logging.DEBUG

    logger_instance.setLevel(output_level)
    log_file = os.path.join(args.output, "isoquant.log")
    if os.path.exists(log_file):
        old_log_file = os.path.join(args.output, "isoquant.log.old")
        with open(old_log_file, "a") as olf:
            olf.write("\n")
            shutil.copyfileobj(open(log_file, "r"), olf)

    f = open(log_file, "w")
    f.write("Command line: " + args._cmd_line + '\n')
    f.close()
    fh = logging.FileHandler(log_file)
    fh.set_name("isoquant_file_log")
    fh.setLevel(output_level)
    ch = logging.StreamHandler(sys.stdout)
    ch.set_name("isoquant_screen_log")
    ch.setLevel(logging.INFO)

    formatter = logging.Formatter('%(asctime)s - %(levelname)s - %(message)s')
    fh.setFormatter(formatter)
    ch.setFormatter(formatter)
    if all(fh.get_name() != h.get_name() for h in logger_instance.handlers):
        logger_instance.addHandler(fh)
    if all(ch.get_name() != h.get_name() for h in logger_instance.handlers):
        logger_instance.addHandler(ch)

    logger.info("Running IsoQuant version " + args._version)


def set_data_dependent_options(args):
    matching_strategies = {ASSEMBLY: "precise", PACBIO_CCS_DATA: "precise", NANOPORE_DATA: "default"}
    if args.matching_strategy is None:
        args.matching_strategy = matching_strategies[args.data_type]

    model_construction_strategies = {ASSEMBLY: "assembly", PACBIO_CCS_DATA: "default_pacbio", NANOPORE_DATA: "default_ont"}
    if args.model_construction_strategy is None:
        args.model_construction_strategy = model_construction_strategies[args.data_type]
        if args.fl_data and args.model_construction_strategy == "default_pacbio":
            args.model_construction_strategy = "fl_pacbio"

    splice_correction_strategies = {ASSEMBLY: "assembly", PACBIO_CCS_DATA: "default_pacbio", NANOPORE_DATA: "default_ont"}
    if args.splice_correction_strategy is None:
        args.splice_correction_strategy = splice_correction_strategies[args.data_type]

    args.resolve_ambiguous = 'monoexon_and_fsm' if args.fl_data else 'default'
    args.requires_polya_for_construction = False
    if args.read_group is None and args.input_data.has_replicas():
        args.read_group = "file_name"
    args.use_technical_replicas = args.read_group == "file_name"


def set_matching_options(args):
    MatchingStrategy = namedtuple('MatchingStrategy',
                                  ('delta', 'max_intron_shift', 'max_missed_exon_len', 'max_fake_terminal_exon_len',
                                   'max_suspicious_intron_abs_len', 'max_suspicious_intron_rel_len',
                                   'resolve_ambiguous', 'correct_minor_errors'))

    strategies = {
        'exact':   MatchingStrategy(0, 0, 0, 0, 0, 0.0, 'monoexon_only', False),
        'precise': MatchingStrategy(4, 30, 50, 20, 0, 0.0, 'monoexon_and_fsm', True),
        'default': MatchingStrategy(6, 60, 100, 40, 60, 1.0, 'monoexon_and_fsm', True),
        'loose':   MatchingStrategy(12, 60, 100, 40, 60, 1.0, 'all',  True),
    }

    strategy = strategies[args.matching_strategy]

    if args.delta is None:
        args.delta = strategy.delta
    elif args.delta < 0:
        logger.error("--delta can not be negative")
        exit(-3)
    args.minor_exon_extension = 50
    args.major_exon_extension = 300
    args.max_intron_shift = strategy.max_intron_shift
    args.max_missed_exon_len = strategy.max_missed_exon_len
    args.max_fake_terminal_exon_len = strategy.max_fake_terminal_exon_len
    # short introns that are actually long deletions, fix minimaps logic
    args.max_suspicious_intron_abs_len = strategy.max_suspicious_intron_abs_len
    args.max_suspicious_intron_rel_len = strategy.max_suspicious_intron_rel_len
    args.min_abs_exon_overlap = 10
    args.min_rel_exon_overlap = 0.2
    args.micro_intron_length = 50
    args.max_intron_abs_diff = min(30, args.max_intron_shift)
    args.max_intron_rel_diff = 0.2
    args.apa_delta = args.minor_exon_extension
    args.minimal_exon_overlap = 5
    args.minimal_intron_absence_overlap = 20
    args.polya_window = 16
    args.polya_fraction = 0.75
    if args.resolve_ambiguous == 'default':
        args.resolve_ambiguous = strategy.resolve_ambiguous
    if args.resolve_ambiguous not in AmbiguityResolvingMethod.__dict__:
        logger.error("Incorrect resolving ambiguity method: " + args.resolve_ambiguous + ", default will be used")
        args.resolve_ambiguous = strategy.resolve_ambiguous
    args.resolve_ambiguous = AmbiguityResolvingMethod[args.resolve_ambiguous]
    args.correct_minor_errors = strategy.correct_minor_errors

    updated_strategy = MatchingStrategy(args.delta, args.max_intron_shift, args.max_missed_exon_len,
                                        args.max_fake_terminal_exon_len,
                                        args.max_suspicious_intron_abs_len, args.max_suspicious_intron_rel_len,
                                        args.resolve_ambiguous, args.correct_minor_errors)
    logger.debug('Using %s strategy. Updated strategy: %s.' % (args.matching_strategy, updated_strategy))


def set_splice_correction_options(args):
    SplicSiteCorrectionStrategy = namedtuple('SplicSiteCorrectionStrategy',
                                             ('fuzzy_junctions', 'intron_shifts', 'skipped_exons',
                                              'terminal_exons', 'fake_terminal_exons', 'microintron_retention'))
    strategies = {
        'none': SplicSiteCorrectionStrategy(False, False, False, False, False, False),
        'default_pacbio': SplicSiteCorrectionStrategy(True, False, True, False, False, True),
        'conservative_ont': SplicSiteCorrectionStrategy(True, False, True, False, False, False),
        'default_ont': SplicSiteCorrectionStrategy(True, False, True, False, True, True),
        'all': SplicSiteCorrectionStrategy(True, True, True, True, True, True),
        'assembly': SplicSiteCorrectionStrategy(False, False, True, False, False, False)
    }
    strategy = strategies[args.splice_correction_strategy]
    args.correct_fuzzy_junctions = strategy.fuzzy_junctions
    args.correct_intron_shifts = strategy.intron_shifts
    args.correct_skipped_exons = strategy.skipped_exons
    args.correct_terminal_exons = strategy.terminal_exons
    args.correct_fake_terminal_exons = strategy.fake_terminal_exons
    args.correct_microintron_retention = strategy.microintron_retention


def set_model_construction_options(args):
    ModelConstructionStrategy = namedtuple('ModelConstructionStrategy',
                                           ('min_novel_intron_count',
                                            'graph_clustering_ratio', 'graph_clustering_distance',
                                            'min_novel_isolated_intron_abs', 'min_novel_isolated_intron_rel',
                                            'terminal_position_abs', 'terminal_position_rel',
                                            'terminal_internal_position_rel',
                                            'min_known_count', 'min_nonfl_count',
                                            'min_novel_count', 'min_novel_count_rel',
                                            'min_mono_count_rel', 'singleton_adjacent_cov',
                                            'fl_only', 'novel_monoexonic',
                                            'require_monointronic_polya', 'require_monoexonic_polya',
                                            'report_canonical'))
    strategies = {
        'reliable':        ModelConstructionStrategy(2, 0.5, 20,  5, 0.05,  1, 0.1,  0.1,  2, 4, 8, 0.05, 0.05, 50,
                                                     True, False, True, True, StrandnessReportingLevel.only_canonical),
        'default_pacbio':  ModelConstructionStrategy(1, 0.5, 10,  2, 0.02,  1, 0.05,  0.05,  1, 2, 2, 0.02, 0.005, 100,
                                                     False, True, False, True, StrandnessReportingLevel.only_canonical),
        'sensitive_pacbio':ModelConstructionStrategy(1, 0.5, 5,   2, 0.005,  1, 0.01,  0.02,  1, 2, 2, 0.005, 0.001, 100,
                                                     False, True, False, False, StrandnessReportingLevel.only_stranded),
        'default_ont':     ModelConstructionStrategy(1, 0.5, 20,  3, 0.02,  1, 0.05,  0.05,  1, 3, 3, 0.02, 0.02, 10,
                                                     False, False, True, True, StrandnessReportingLevel.only_canonical),
        'sensitive_ont':   ModelConstructionStrategy(1, 0.5, 20,  3, 0.005,  1, 0.01,  0.02,  1, 2, 3, 0.005, 0.005, 10,
                                                     False, True, False, False, StrandnessReportingLevel.only_stranded),
        'fl_pacbio':       ModelConstructionStrategy(1, 0.5, 10,  2, 0.02,  1, 0.05,  0.01,  1, 2, 3, 0.02, 0.005, 100,
                                                     True, True, False, False, StrandnessReportingLevel.only_canonical),
        'all':             ModelConstructionStrategy(0, 0.3, 5,   1, 0.002,  1, 0.01, 0.01, 1, 1, 1, 0.002, 0.001, 500,
                                                     False, True, False, False, StrandnessReportingLevel.all),
        'assembly':        ModelConstructionStrategy(0, 0.3, 5,   1, 0.05,  1, 0.01, 0.02,  1, 1, 1, 0.05, 0.01, 50,
                                                     False, True, False, False, StrandnessReportingLevel.only_stranded)
    }
    strategy = strategies[args.model_construction_strategy]

    args.min_novel_intron_count = strategy.min_novel_intron_count
    args.graph_clustering_ratio = strategy.graph_clustering_ratio
    if args.graph_clustering_distance is None:
        args.graph_clustering_distance = strategy.graph_clustering_distance
    elif args.graph_clustering_distance < 0:
        logger.error("--graph_clustering_distance can not be negative")
        exit(-3)
    args.min_novel_isolated_intron_abs = strategy.min_novel_isolated_intron_abs
    args.min_novel_isolated_intron_rel = strategy.min_novel_isolated_intron_rel
    args.terminal_position_abs = strategy.terminal_position_abs
    args.terminal_position_rel = strategy.terminal_position_rel
    args.terminal_internal_position_rel = strategy.terminal_internal_position_rel

    args.min_known_count = strategy.min_known_count
    args.min_nonfl_count = strategy.min_nonfl_count
    args.min_novel_count = strategy.min_novel_count
    args.min_mono_count_rel = strategy.min_mono_count_rel
    args.min_novel_count_rel = strategy.min_novel_count_rel
    args.singleton_adjacent_cov = strategy.singleton_adjacent_cov
    args.fl_only = strategy.fl_only
    args.min_mono_exon_coverage = 0.75

    if args.report_novel_unspliced is None:
        args.report_novel_unspliced = strategy.novel_monoexonic

    if not args.report_novel_unspliced and not args.no_model_construction:
        logger.info("Novel unspliced transcripts will not be reported, "
                    "set --report_novel_unspliced true to discover them")

    args.require_monointronic_polya = strategy.require_monointronic_polya
    args.require_monoexonic_polya = strategy.require_monoexonic_polya
    args.polya_requirement_strategy = PolyAUsageStrategies[args.polya_requirement]
    args.report_canonical_strategy = StrandnessReportingLevel[args.report_canonical]
    if args.report_canonical_strategy == StrandnessReportingLevel.auto:
        args.report_canonical_strategy = strategy.report_canonical


def set_configs_directory(args):
    config_dir = os.path.join(os.environ['HOME'], '.config', 'IsoQuant')
    os.makedirs(config_dir, exist_ok=True)

    args.db_config_path = os.path.join(config_dir, 'db_config.json')
    args.index_config_path = os.path.join(config_dir, 'index_config.json')
    args.bed_config_path = os.path.join(config_dir, 'bed_config.json')
    args.alignment_config_path = os.path.join(config_dir, 'alignment_config.json')
    for config_path in (args.db_config_path, args.index_config_path, args.bed_config_path, args.alignment_config_path):
        if not os.path.exists(config_path):
            with open(config_path, 'w') as f_out:
                json.dump({}, f_out)


def set_additional_params(args):
    set_configs_directory(args)
    set_data_dependent_options(args)
    set_matching_options(args)
    set_model_construction_options(args)
    set_splice_correction_options(args)

    args.print_additional_info = True
    args.indel_near_splice_site_dist = 10
    args.upstream_region_len = 20

    args.multimap_strategy = "take_best"
    multimap_strategies = {}
    for e in MultimapResolvingStrategy:
        multimap_strategies[e.name] = e.value
    args.multimap_strategy = MultimapResolvingStrategy(multimap_strategies[args.multimap_strategy])

    args.needs_reference = True
    if args.needs_reference and not args.reference:
        logger.warning("Reference genome is not provided! This may affect quality of the results!")
        args.needs_reference = False

    args.simple_models_mapq_cutoff = 30
    args.polya_percentage_threshold = 0.7
    args.low_polya_percentage_threshold = 0.1

    if args.bam_tags:
        args.bam_tags = args.bam_tags.split(",")
    else:
        args.bam_tags = []


def run_pipeline(args):
    logger.info(" === IsoQuant pipeline started === ")
    logger.info("gffutils version: %s" % gffutils.__version__)
    logger.info("pysam version: %s" % pysam.__version__)
    logger.info("pyfaidx version: %s" % pyfaidx.__version__)

    # convert GTF/GFF if needed
    if args.genedb and not args.genedb.lower().endswith('db'):
        args.genedb = convert_gtf_to_db(args)

    # map reads if fastqs are provided
    if args.input_data.input_type == "fastq":
        # substitute input reads with bams
        dataset_mapper = DataSetReadMapper(args)
        args.index = dataset_mapper.index_fname
        args.input_data = dataset_mapper.map_reads(args)

    if args.run_aligner_only:
        logger.info("Isoform assignment step is skipped because --run-aligner-only option was used")
    else:
        # run isoform assignment
        dataset_processor = DatasetProcessor(args)
        dataset_processor.process_all_samples(args.input_data)

        # aggregate counts for all samples
        if len(args.input_data.samples) > 1 and args.genedb:
            combine_counts(args.input_data, args.output)

    logger.info(" === IsoQuant pipeline finished === ")



# Test mode is triggered by --test option
class TestMode(argparse.Action):
    def __call__(self, parser, namespace, values, option_string=None):
        out_dir = 'isoquant_test'
        if os.path.exists(out_dir):
            shutil.rmtree(out_dir)
        source_dir = os.path.dirname(os.path.realpath(__file__))
        options = ['--output', out_dir, '--threads', '2',
                   '--fastq', os.path.join(source_dir, 'tests/simple_data/chr9.4M.ont.sim.fq.gz'),
                   '--reference', os.path.join(source_dir, 'tests/simple_data/chr9.4M.fa.gz'),
                   '--genedb', os.path.join(source_dir, 'tests/simple_data/chr9.4M.gtf.gz'),
                   '--clean_start', '--data_type', 'nanopore', '--complete_genedb', '--force', '-p', 'TEST_DATA']
        print('=== Running in test mode === ')
        print('Any other option is ignored ')
        main(options)
        if self._check_log():
            logger.info(' === TEST PASSED CORRECTLY === ')
        else:
            logger.error(' === TEST FAILED ===')
            exit(-1)
        parser.exit()

    @staticmethod
    def _check_log():
        with open('isoquant_test/isoquant.log', 'r') as f:
            log = f.read()

        correct_results = ['total assignments 4', 'polyA tail detected in 2', 'unique: 1', 'known: 2', 'Processed 1 experiment']
        return all([result in log for result in correct_results])


def main(cmd_args):
    args, parser = parse_args(cmd_args)
    if not cmd_args:
        parser.print_usage()
        exit(0)
    set_logger(args, logger)
    args = check_and_load_args(args, parser)
    create_output_dirs(args)
    set_additional_params(args)
    run_pipeline(args)


if __name__ == "__main__":
    # stuff only to run when not called via 'import' here
    try:
        main(sys.argv[1:])
    except SystemExit:
        raise
    except KeyboardInterrupt:
        raise
    except:
        if logger.handlers:
            strout = StringIO()
            print_exc(file=strout)
            s = strout.getvalue()
            if s:
                logger.critical("IsoQuant failed with the following error, please, submit this issue to "
                                "https://github.com/ablab/IsoQuant/issues" + s)
            else:
                print_exc()
        else:
            sys.stderr.write("IsoQuant failed with the following error, please, submit this issue to "
                             "https://github.com/ablab/IsoQuant/issues")
            print_exc()
        sys.exit(-1)<|MERGE_RESOLUTION|>--- conflicted
+++ resolved
@@ -31,250 +31,529 @@
     ASSEMBLY,
     PACBIO_CCS_DATA,
     NANOPORE_DATA,
-    DataSetReadMapper
+    DataSetReadMapper,
 )
 from src.dataset_processor import DatasetProcessor, PolyAUsageStrategies
 from src.graph_based_model_construction import StrandnessReportingLevel
 from src.long_read_assigner import AmbiguityResolvingMethod
-from src.long_read_counter import COUNTING_STRATEGIES, CountingStrategy, NormalizationMethod
+from src.long_read_counter import (
+    COUNTING_STRATEGIES,
+    CountingStrategy,
+    NormalizationMethod,
+)
 from src.input_data_storage import InputDataStorage
 from src.multimap_resolver import MultimapResolvingStrategy
 from src.stats import combine_counts
 
-logger = logging.getLogger('IsoQuant')
+logger = logging.getLogger("IsoQuant")
 
 
 def bool_str(s):
     s = s.lower()
-    if s not in {'false', 'true', '0', '1'}:
-        raise ValueError('Not a valid boolean string')
-    return s == 'true' or s == '1'
+    if s not in {"false", "true", "0", "1"}:
+        raise ValueError("Not a valid boolean string")
+    return s == "true" or s == "1"
 
 
 def parse_args(cmd_args=None, namespace=None):
-    parser = argparse.ArgumentParser(formatter_class=argparse.RawDescriptionHelpFormatter)
-    ref_args_group = parser.add_argument_group('Reference data')
-    input_args_group = parser.add_argument_group('Input data')
-    output_args_group = parser.add_argument_group('Output naming')
-    pipeline_args_group = parser.add_argument_group('Pipeline options')
-    algo_args_group = parser.add_argument_group('Algorithm settings')
+    parser = argparse.ArgumentParser(
+        formatter_class=argparse.RawDescriptionHelpFormatter
+    )
+    ref_args_group = parser.add_argument_group("Reference data")
+    input_args_group = parser.add_argument_group("Input data")
+    output_args_group = parser.add_argument_group("Output naming")
+    pipeline_args_group = parser.add_argument_group("Pipeline options")
+    algo_args_group = parser.add_argument_group("Algorithm settings")
 
     other_options = parser.add_argument_group("Additional options:")
-    show_full_help = '--full_help' in cmd_args
+    show_full_help = "--full_help" in cmd_args
 
     def add_additional_option(*args, **kwargs):  # show command only with --full-help
         if not show_full_help:
-            kwargs['help'] = argparse.SUPPRESS
+            kwargs["help"] = argparse.SUPPRESS
         other_options.add_argument(*args, **kwargs)
 
-    def add_additional_option_to_group(opt_group, *args, **kwargs):  # show command only with --full-help
+    def add_additional_option_to_group(
+        opt_group, *args, **kwargs
+    ):  # show command only with --full-help
         if not show_full_help:
-            kwargs['help'] = argparse.SUPPRESS
+            kwargs["help"] = argparse.SUPPRESS
         opt_group.add_argument(*args, **kwargs)
 
     def add_hidden_option(*args, **kwargs):  # show command only with --full-help
-        kwargs['help'] = argparse.SUPPRESS
+        kwargs["help"] = argparse.SUPPRESS
         parser.add_argument(*args, **kwargs)
 
-    parser.add_argument("--full_help", action='help', help="show full list of options")
-    add_hidden_option('--debug', action='store_true', default=False,
-                      help='Debug log output.')
-
-    output_args_group.add_argument("--output", "-o", help="output folder, will be created automatically "
-                                                          "[default=isoquant_output]",
-                                   type=str, default="isoquant_output")
-    output_args_group.add_argument('--prefix', '-p', type=str,
-                                   help='experiment name; to be used for folder and file naming; default is OUT',
-                                   default="OUT")
-    output_args_group.add_argument('--labels', '-l', nargs='+', type=str,
-                                   help='sample/replica labels to be used as column names; input file names are used '
-                                        'if not set; must be equal to the number of input files given via --fastq/--bam')
+    parser.add_argument("--full_help", action="help", help="show full list of options")
+    add_hidden_option(
+        "--debug", action="store_true", default=False, help="Debug log output."
+    )
+
+    output_args_group.add_argument(
+        "--output",
+        "-o",
+        help="output folder, will be created automatically "
+        "[default=isoquant_output]",
+        type=str,
+        default="isoquant_output",
+    )
+    output_args_group.add_argument(
+        "--prefix",
+        "-p",
+        type=str,
+        help="experiment name; to be used for folder and file naming; default is OUT",
+        default="OUT",
+    )
+    output_args_group.add_argument(
+        "--labels",
+        "-l",
+        nargs="+",
+        type=str,
+        help="sample/replica labels to be used as column names; input file names are used "
+        "if not set; must be equal to the number of input files given via --fastq/--bam",
+    )
     # REFERENCE
-    ref_args_group.add_argument("--reference", "-r", help="reference genome in FASTA format (can be gzipped)",
-                                type=str)
-    ref_args_group.add_argument("--genedb", "-g", help="gene database in gffutils DB format or GTF/GFF "
-                                                       "format (optional)", type=str)
-    ref_args_group.add_argument('--complete_genedb', action='store_true', default=False,
-                                help="use this flag if gene annotation contains transcript and gene metafeatures, "
-                                     "e.g. with official annotations, such as GENCODE; "
-                                     "speeds up gene database conversion")
-    add_additional_option_to_group(ref_args_group, "--index", help="genome index for specified aligner (optional)",
-                                   type=str)
+    ref_args_group.add_argument(
+        "--reference",
+        "-r",
+        help="reference genome in FASTA format (can be gzipped)",
+        type=str,
+    )
+    ref_args_group.add_argument(
+        "--genedb",
+        "-g",
+        help="gene database in gffutils DB format or GTF/GFF " "format (optional)",
+        type=str,
+    )
+    ref_args_group.add_argument(
+        "--complete_genedb",
+        action="store_true",
+        default=False,
+        help="use this flag if gene annotation contains transcript and gene metafeatures, "
+        "e.g. with official annotations, such as GENCODE; "
+        "speeds up gene database conversion",
+    )
+    add_additional_option_to_group(
+        ref_args_group,
+        "--index",
+        help="genome index for specified aligner (optional)",
+        type=str,
+    )
 
     # INPUT READS
 
     input_args = input_args_group.add_mutually_exclusive_group()
-    input_args.add_argument('--bam', nargs='+', type=str,
-                            help='sorted and indexed BAM file(s), each file will be treated as a separate sample')
-    input_args.add_argument('--fastq', nargs='+', type=str,
-                            help='input FASTQ file(s), each file will be treated as a separate sample; '
-                                 'reference genome should be provided when using reads as input')
-    add_additional_option_to_group(input_args,'--bam_list', type=str,
-                                   help='text file with list of BAM files, one file per line, '
-                                        'leave empty line between samples')
-    add_additional_option_to_group(input_args,'--fastq_list', type=str,
-                                   help='text file with list of FASTQ files, one file per line, '
-                                        'leave empty line between samples')
-    input_args.add_argument('--yaml', type=str, help='yaml file containing all input files, one entry per sample'
-                                                     ', check readme for format info')
-
-    input_args_group.add_argument('--illumina_bam', nargs='+', type=str,
-                                  help='sorted and indexed file(s) with Illumina reads from the same sample')
-
-    input_args_group.add_argument("--read_group", help="a way to group feature counts (no grouping by default): "
-                                             "by BAM file tag (tag:TAG); "
-                                             "using additional file (file:FILE:READ_COL:GROUP_COL:DELIM); "
-                                             "using read id (read_id:DELIM); "
-                                             "by original file name (file_name)", type=str)
+    input_args.add_argument(
+        "--bam",
+        nargs="+",
+        type=str,
+        help="sorted and indexed BAM file(s), each file will be treated as a separate sample",
+    )
+    input_args.add_argument(
+        "--fastq",
+        nargs="+",
+        type=str,
+        help="input FASTQ file(s), each file will be treated as a separate sample; "
+        "reference genome should be provided when using reads as input",
+    )
+    add_additional_option_to_group(
+        input_args,
+        "--bam_list",
+        type=str,
+        help="text file with list of BAM files, one file per line, "
+        "leave empty line between samples",
+    )
+    add_additional_option_to_group(
+        input_args,
+        "--fastq_list",
+        type=str,
+        help="text file with list of FASTQ files, one file per line, "
+        "leave empty line between samples",
+    )
+    input_args.add_argument(
+        "--yaml",
+        type=str,
+        help="yaml file containing all input files, one entry per sample"
+        ", check readme for format info",
+    )
+
+    input_args_group.add_argument(
+        "--illumina_bam",
+        nargs="+",
+        type=str,
+        help="sorted and indexed file(s) with Illumina reads from the same sample",
+    )
+
+    input_args_group.add_argument(
+        "--read_group",
+        help="a way to group feature counts (no grouping by default): "
+        "by BAM file tag (tag:TAG); "
+        "using additional file (file:FILE:READ_COL:GROUP_COL:DELIM); "
+        "using read id (read_id:DELIM); "
+        "by original file name (file_name)",
+        type=str,
+    )
 
     # INPUT PROPERTIES
-    input_args_group.add_argument("--data_type", "-d", type=str, choices=DATA_TYPE_ALIASES.keys(),
-                        help="type of data to process, supported types are: " + ", ".join(DATA_TYPE_ALIASES.keys()))
-    input_args_group.add_argument('--stranded',  type=str, help="reads strandness type, supported values are: " +
-                        ", ".join(SUPPORTED_STRANDEDNESS), default="none")
-    input_args_group.add_argument('--fl_data', action='store_true', default=False,
-                        help="reads represent FL transcripts; both ends of the read are considered to be reliable")
+    input_args_group.add_argument(
+        "--data_type",
+        "-d",
+        type=str,
+        choices=DATA_TYPE_ALIASES.keys(),
+        help="type of data to process, supported types are: "
+        + ", ".join(DATA_TYPE_ALIASES.keys()),
+    )
+    input_args_group.add_argument(
+        "--stranded",
+        type=str,
+        help="reads strandness type, supported values are: "
+        + ", ".join(SUPPORTED_STRANDEDNESS),
+        default="none",
+    )
+    input_args_group.add_argument(
+        "--fl_data",
+        action="store_true",
+        default=False,
+        help="reads represent FL transcripts; both ends of the read are considered to be reliable",
+    )
 
     # ALGORITHM
-    add_additional_option_to_group(algo_args_group, "--report_novel_unspliced", "-u", type=bool_str,
-                                   help="report novel monoexonic transcripts (true/false), "
-                                        "default: false for ONT, true for other data types")
-    add_additional_option_to_group(algo_args_group, "--report_canonical",  type=str,
-                                   choices=[e.name for e in StrandnessReportingLevel],
-                                   help="reporting level for novel transcripts based on canonical splice sites;"
-                                        " default: " + StrandnessReportingLevel.auto.name,
-                                   default=StrandnessReportingLevel.only_stranded.name)
-    add_additional_option_to_group(algo_args_group, "--polya_requirement", type=str,
-                                   choices=[e.name for e in PolyAUsageStrategies],
-                                   help="require polyA tails to be present when reporting transcripts; "
-                                        "default: auto (requires polyA only when polyA percentage is >= 70%%)",
-                                   default=PolyAUsageStrategies.auto.name)
-
-    add_additional_option_to_group(algo_args_group, "--transcript_quantification", choices=COUNTING_STRATEGIES,
-                                   help="transcript quantification strategy", type=str,
-                                   default=CountingStrategy.unique_only.name)
-    add_additional_option_to_group(algo_args_group, "--gene_quantification", choices=COUNTING_STRATEGIES,
-                                   help="gene quantification strategy", type=str,
-                                   default=CountingStrategy.unique_splicing_consistent.name)
-
-    add_additional_option_to_group(algo_args_group, "--matching_strategy",
-                                   choices=["exact", "precise", "default", "loose"],
-                                   help="read-to-isoform matching strategy from the most strict to least",
-                                   type=str, default=None)
-    add_additional_option_to_group(algo_args_group, "--splice_correction_strategy",
-                                   choices=["none", "default_pacbio", "default_ont",
-                                            "conservative_ont", "all", "assembly"],
-                                   help="read alignment correction strategy to use", type=str, default=None)
-    add_additional_option_to_group(algo_args_group, "--model_construction_strategy",
-                                   choices=["reliable", "default_pacbio", "sensitive_pacbio", "fl_pacbio",
-                                            "default_ont", "sensitive_ont", "all", "assembly"],
-                                   help="transcript model construction strategy to use", type=str, default=None)
+    add_additional_option_to_group(
+        algo_args_group,
+        "--report_novel_unspliced",
+        "-u",
+        type=bool_str,
+        help="report novel monoexonic transcripts (true/false), "
+        "default: false for ONT, true for other data types",
+    )
+    add_additional_option_to_group(
+        algo_args_group,
+        "--report_canonical",
+        type=str,
+        choices=[e.name for e in StrandnessReportingLevel],
+        help="reporting level for novel transcripts based on canonical splice sites;"
+        " default: " + StrandnessReportingLevel.auto.name,
+        default=StrandnessReportingLevel.only_stranded.name,
+    )
+    add_additional_option_to_group(
+        algo_args_group,
+        "--polya_requirement",
+        type=str,
+        choices=[e.name for e in PolyAUsageStrategies],
+        help="require polyA tails to be present when reporting transcripts; "
+        "default: auto (requires polyA only when polyA percentage is >= 70%%)",
+        default=PolyAUsageStrategies.auto.name,
+    )
+
+    add_additional_option_to_group(
+        algo_args_group,
+        "--transcript_quantification",
+        choices=COUNTING_STRATEGIES,
+        help="transcript quantification strategy",
+        type=str,
+        default=CountingStrategy.unique_only.name,
+    )
+    add_additional_option_to_group(
+        algo_args_group,
+        "--gene_quantification",
+        choices=COUNTING_STRATEGIES,
+        help="gene quantification strategy",
+        type=str,
+        default=CountingStrategy.unique_splicing_consistent.name,
+    )
+
+    add_additional_option_to_group(
+        algo_args_group,
+        "--matching_strategy",
+        choices=["exact", "precise", "default", "loose"],
+        help="read-to-isoform matching strategy from the most strict to least",
+        type=str,
+        default=None,
+    )
+    add_additional_option_to_group(
+        algo_args_group,
+        "--splice_correction_strategy",
+        choices=[
+            "none",
+            "default_pacbio",
+            "default_ont",
+            "conservative_ont",
+            "all",
+            "assembly",
+        ],
+        help="read alignment correction strategy to use",
+        type=str,
+        default=None,
+    )
+    add_additional_option_to_group(
+        algo_args_group,
+        "--model_construction_strategy",
+        choices=[
+            "reliable",
+            "default_pacbio",
+            "sensitive_pacbio",
+            "fl_pacbio",
+            "default_ont",
+            "sensitive_ont",
+            "all",
+            "assembly",
+        ],
+        help="transcript model construction strategy to use",
+        type=str,
+        default=None,
+    )
 
     # OUTPUT PROPERTIES
-    pipeline_args_group.add_argument("--threads", "-t", help="number of threads to use", type=int,
-                                     default="16")
-    pipeline_args_group.add_argument('--check_canonical', action='store_true', default=False,
-                                     help="report whether splice junctions are canonical")
-    pipeline_args_group.add_argument("--sqanti_output", help="produce SQANTI-like TSV output",
-                                     action='store_true', default=False)
-    pipeline_args_group.add_argument("--count_exons", help="perform exon and intron counting",
-                                     action='store_true', default=False)
-    add_additional_option_to_group(pipeline_args_group,"--bam_tags",
-                                   help="comma separated list of BAM tags to be imported to read_assignments.tsv",
-                                   type=str)
+    pipeline_args_group.add_argument(
+        "--threads", "-t", help="number of threads to use", type=int, default="16"
+    )
+    pipeline_args_group.add_argument(
+        "--check_canonical",
+        action="store_true",
+        default=False,
+        help="report whether splice junctions are canonical",
+    )
+    pipeline_args_group.add_argument(
+        "--sqanti_output",
+        help="produce SQANTI-like TSV output",
+        action="store_true",
+        default=False,
+    )
+    pipeline_args_group.add_argument(
+        "--count_exons",
+        help="perform exon and intron counting",
+        action="store_true",
+        default=False,
+    )
+    add_additional_option_to_group(
+        pipeline_args_group,
+        "--bam_tags",
+        help="comma separated list of BAM tags to be imported to read_assignments.tsv",
+        type=str,
+    )
 
     # PIPELINE STEPS
     resume_args = pipeline_args_group.add_mutually_exclusive_group()
-    resume_args.add_argument("--resume", action="store_true", default=False,
-                             help="resume failed run, specify output folder, input options are not allowed")
-    resume_args.add_argument("--force", action="store_true", default=False,
-                             help="force to overwrite the previous run")
-    add_additional_option_to_group(pipeline_args_group, '--clean_start', action='store_true', default=False,
-                                   help='Do not use previously generated index, feature db or alignments.')
-
-    add_additional_option_to_group(pipeline_args_group, "--no_model_construction", action="store_true",
-                                   default=False, help="run only read assignment and quantification")
-    add_additional_option_to_group(pipeline_args_group, "--run_aligner_only", action="store_true", default=False,
-                                   help="align reads to reference without running further analysis")
+    resume_args.add_argument(
+        "--resume",
+        action="store_true",
+        default=False,
+        help="resume failed run, specify output folder, input options are not allowed",
+    )
+    resume_args.add_argument(
+        "--force",
+        action="store_true",
+        default=False,
+        help="force to overwrite the previous run",
+    )
+    add_additional_option_to_group(
+        pipeline_args_group,
+        "--clean_start",
+        action="store_true",
+        default=False,
+        help="Do not use previously generated index, feature db or alignments.",
+    )
+
+    add_additional_option_to_group(
+        pipeline_args_group,
+        "--no_model_construction",
+        action="store_true",
+        default=False,
+        help="run only read assignment and quantification",
+    )
+    add_additional_option_to_group(
+        pipeline_args_group,
+        "--run_aligner_only",
+        action="store_true",
+        default=False,
+        help="align reads to reference without running further analysis",
+    )
 
     # ADDITIONAL
-    add_additional_option("--delta", type=int, default=None,
-                          help="delta for inexact splice junction comparison, chosen automatically based on data type")
-    add_hidden_option("--graph_clustering_distance", type=int, default=None,
-                      help="intron graph clustering distance, "
-                           "splice junctions less that this number of bp apart will not be differentiated")
-    add_additional_option("--no_gzip", help="do not gzip large output files", dest="gzipped",
-                          action='store_false', default=True)
-    add_additional_option("--no_gtf_check", help="do not perform GTF checks", dest="gtf_check",
-                          action='store_false', default=True)
-    add_additional_option("--high_memory", help="increase RAM consumption (store alignment and the genome in RAM)",
-                          action='store_true', default=False)
-    add_additional_option("--no_junc_bed", action="store_true", default=False,
-                          help="do NOT use annotation for read mapping")
-    add_additional_option("--junc_bed_file", type=str,
-                          help="annotation in BED format produced by minimap's paftools.js gff2bed "
-                               "(will be created automatically if not given)")
-    add_additional_option("--no_secondary", help="ignore secondary alignments (not recommended)", action='store_true',
-                          default=False)
-    add_additional_option("--min_mapq", help="ignore alignments with MAPQ < this"
-                                             "(also filters out secondary alignments, default: None)", type=int)
-    add_additional_option("--inconsistent_mapq_cutoff", help="ignore inconsistent alignments with MAPQ < this "
-                                                             "(works only with the reference annotation, default=5)",
-                          type=int, default=5)
-    add_additional_option("--simple_alignments_mapq_cutoff", help="ignore alignments with 1 or 2 exons and "
-                                                                  "MAPQ < this (works only in annotation-free mode, "
-                                                                  "default=1)", type=int, default=1)
-    add_additional_option("--normalization_method", type=str, choices=[e.name for e in NormalizationMethod],
-                          help="TPM normalization method: simple - conventional normalization using all counted reads;"
-                               "usable_reads - includes all assigned reads.",
-                          default=NormalizationMethod.simple.name)
-
-    add_additional_option_to_group(pipeline_args_group, "--keep_tmp", help="do not remove temporary files "
-                                                                           "in the end", action='store_true',
-                                   default=False)
-    add_additional_option_to_group(input_args_group, "--read_assignments", nargs='+', type=str,
-                                   help="reuse read assignments (binary format)", default=None)
-    add_hidden_option("--aligner", help="force to use this alignment method, can be " + ", ".join(SUPPORTED_ALIGNERS)
-                                        + "; chosen based on data type if not set", type=str)
-    add_additional_option_to_group(output_args_group, "--genedb_output", help="output folder for converted gene "
-                                                                              "database, will be created automatically "
-                                                                              " (same as output by default)", type=str)
+    add_additional_option(
+        "--delta",
+        type=int,
+        default=None,
+        help="delta for inexact splice junction comparison, chosen automatically based on data type",
+    )
+    add_hidden_option(
+        "--graph_clustering_distance",
+        type=int,
+        default=None,
+        help="intron graph clustering distance, "
+        "splice junctions less that this number of bp apart will not be differentiated",
+    )
+    add_additional_option(
+        "--no_gzip",
+        help="do not gzip large output files",
+        dest="gzipped",
+        action="store_false",
+        default=True,
+    )
+    add_additional_option(
+        "--no_gtf_check",
+        help="do not perform GTF checks",
+        dest="gtf_check",
+        action="store_false",
+        default=True,
+    )
+    add_additional_option(
+        "--high_memory",
+        help="increase RAM consumption (store alignment and the genome in RAM)",
+        action="store_true",
+        default=False,
+    )
+    add_additional_option(
+        "--no_junc_bed",
+        action="store_true",
+        default=False,
+        help="do NOT use annotation for read mapping",
+    )
+    add_additional_option(
+        "--junc_bed_file",
+        type=str,
+        help="annotation in BED format produced by minimap's paftools.js gff2bed "
+        "(will be created automatically if not given)",
+    )
+    add_additional_option(
+        "--no_secondary",
+        help="ignore secondary alignments (not recommended)",
+        action="store_true",
+        default=False,
+    )
+    add_additional_option(
+        "--min_mapq",
+        help="ignore alignments with MAPQ < this"
+        "(also filters out secondary alignments, default: None)",
+        type=int,
+    )
+    add_additional_option(
+        "--inconsistent_mapq_cutoff",
+        help="ignore inconsistent alignments with MAPQ < this "
+        "(works only with the reference annotation, default=5)",
+        type=int,
+        default=5,
+    )
+    add_additional_option(
+        "--simple_alignments_mapq_cutoff",
+        help="ignore alignments with 1 or 2 exons and "
+        "MAPQ < this (works only in annotation-free mode, "
+        "default=1)",
+        type=int,
+        default=1,
+    )
+    add_additional_option(
+        "--normalization_method",
+        type=str,
+        choices=[e.name for e in NormalizationMethod],
+        help="TPM normalization method: simple - conventional normalization using all counted reads;"
+        "usable_reads - includes all assigned reads.",
+        default=NormalizationMethod.simple.name,
+    )
+
+    add_additional_option_to_group(
+        pipeline_args_group,
+        "--keep_tmp",
+        help="do not remove temporary files " "in the end",
+        action="store_true",
+        default=False,
+    )
+    add_additional_option_to_group(
+        input_args_group,
+        "--read_assignments",
+        nargs="+",
+        type=str,
+        help="reuse read assignments (binary format)",
+        default=None,
+    )
+    add_hidden_option(
+        "--aligner",
+        help="force to use this alignment method, can be "
+        + ", ".join(SUPPORTED_ALIGNERS)
+        + "; chosen based on data type if not set",
+        type=str,
+    )
+    add_additional_option_to_group(
+        output_args_group,
+        "--genedb_output",
+        help="output folder for converted gene "
+        "database, will be created automatically "
+        " (same as output by default)",
+        type=str,
+    )
     add_hidden_option("--cage", help="bed file with CAGE peaks", type=str, default=None)
-    add_hidden_option("--cage-shift", type=int, default=50, help="interval before read start to look for CAGE peak")
-    parser.add_argument("--test", action=TestMode, nargs=0, help="run IsoQuant on toy dataset")
+    add_hidden_option(
+        "--cage-shift",
+        type=int,
+        default=50,
+        help="interval before read start to look for CAGE peak",
+    )
+    parser.add_argument(
+        "--test", action=TestMode, nargs=0, help="run IsoQuant on toy dataset"
+    )
 
     isoquant_version = "3.4.0"
     try:
-        with open(os.path.join(os.path.dirname(os.path.realpath(__file__)), "VERSION")) as version_f:
+        with open(
+            os.path.join(os.path.dirname(os.path.realpath(__file__)), "VERSION")
+        ) as version_f:
             isoquant_version = version_f.readline().strip()
     except FileNotFoundError:
         pass
-    parser.add_argument('--version', '-v', action='version', version='IsoQuant ' + isoquant_version)
+    parser.add_argument(
+        "--version", "-v", action="version", version="IsoQuant " + isoquant_version
+    )
 
     args = parser.parse_args(cmd_args, namespace)
 
     if args.resume:
         resume_parser = argparse.ArgumentParser(add_help=False)
-        resume_parser.add_argument("--resume", action="store_true", default=False,
-                                   help="resume failed run, specify only output folder, "
-                                        "input options are not allowed")
-        resume_parser.add_argument("--output", "-o",
-                                   help="output folder, will be created automatically [default=isoquant_output]",
-                                   type=str, required=True)
-        resume_parser.add_argument('--debug', action='store_true', default=argparse.SUPPRESS,
-                                   help='Debug log output.')
-        resume_parser.add_argument("--threads", "-t", help="number of threads to use",
-                                   type=int, default=argparse.SUPPRESS)
-        resume_parser.add_argument("--high_memory",
-                                   help="increase RAM consumption (store alignment and the genome in RAM)",
-                                   action='store_true', default=False)
-        resume_parser.add_argument("--keep_tmp", help="do not remove temporary files in the end",
-                                   action='store_true', default=argparse.SUPPRESS)
+        resume_parser.add_argument(
+            "--resume",
+            action="store_true",
+            default=False,
+            help="resume failed run, specify only output folder, "
+            "input options are not allowed",
+        )
+        resume_parser.add_argument(
+            "--output",
+            "-o",
+            help="output folder, will be created automatically [default=isoquant_output]",
+            type=str,
+            required=True,
+        )
+        resume_parser.add_argument(
+            "--debug",
+            action="store_true",
+            default=argparse.SUPPRESS,
+            help="Debug log output.",
+        )
+        resume_parser.add_argument(
+            "--threads",
+            "-t",
+            help="number of threads to use",
+            type=int,
+            default=argparse.SUPPRESS,
+        )
+        resume_parser.add_argument(
+            "--high_memory",
+            help="increase RAM consumption (store alignment and the genome in RAM)",
+            action="store_true",
+            default=False,
+        )
+        resume_parser.add_argument(
+            "--keep_tmp",
+            help="do not remove temporary files in the end",
+            action="store_true",
+            default=argparse.SUPPRESS,
+        )
 
         args, unknown_args = resume_parser.parse_known_args(cmd_args)
         if unknown_args:
-            logger.error("You cannot specify options other than --output/--threads/--debug/--high_memory "
-                         "with --resume option")
+            logger.error(
+                "You cannot specify options other than --output/--threads/--debug/--high_memory "
+                "with --resume option"
+            )
             parser.print_usage()
             exit(-2)
 
@@ -293,42 +572,57 @@
     if args.resume:
         if not os.path.exists(args.output) or not os.path.exists(args.param_file):
             # logger is not defined yet
-            logger.error("Previous run config was not detected, cannot resume. "
-                         "Check that output folder is correctly specified.")
+            logger.error(
+                "Previous run config was not detected, cannot resume. "
+                "Check that output folder is correctly specified."
+            )
             exit(-3)
         args = load_previous_run(args)
     elif args.output_exists:
         if os.path.exists(args.param_file):
             if args.force:
-                logger.warning("Output folder already contains a previous run, will be overwritten.")
+                logger.warning(
+                    "Output folder already contains a previous run, will be overwritten."
+                )
             else:
-                logger.warning("Output folder already contains a previous run, some files may be overwritten. "
-                               "Use --resume to resume a failed run. Use --force to avoid this message.")
+                logger.warning(
+                    "Output folder already contains a previous run, some files may be overwritten. "
+                    "Use --resume to resume a failed run. Use --force to avoid this message."
+                )
                 logger.warning("Press Ctrl+C to interrupt the run now.")
                 delay = 9
                 for i in range(delay):
                     countdown = delay - i
-                    sys.stdout.write("Resuming the run in %d second%s\r" % (countdown, "s" if countdown > 1 else ""))
+                    sys.stdout.write(
+                        "Resuming the run in %d second%s\r"
+                        % (countdown, "s" if countdown > 1 else "")
+                    )
                     time.sleep(1)
                 logger.info("Overwriting the previous run")
                 time.sleep(1)
         else:
-            logger.warning("Output folder already exists, some files may be overwritten.")
+            logger.warning(
+                "Output folder already exists, some files may be overwritten."
+            )
 
     if args.genedb_output is None:
         args.genedb_output = args.output
     elif not os.path.exists(args.genedb_output):
         os.makedirs(args.genedb_output)
-<<<<<<< HEAD
     if not args.genedb:
         args.genedb_filename = None
     elif args.genedb.lower().endswith("db"):
-=======
-    if args.genedb.lower().endswith("db"):
->>>>>>> ac2918df
         args.genedb_filename = args.genedb
     else:
-        args.genedb_filename = os.path.join(args.output, os.path.splitext(os.path.basename(args.genedb))[0] + ".db")
+        args.genedb_filename = os.path.join(
+            args.output, os.path.splitext(os.path.basename(args.genedb))[0] + ".db"
+        )
+    if args.genedb.lower().endswith("db"):
+        args.genedb_filename = args.genedb
+    else:
+        args.genedb_filename = os.path.join(
+            args.output, os.path.splitext(os.path.basename(args.genedb))[0] + ".db"
+        )
 
     if not check_input_params(args):
         parser.print_usage()
@@ -354,21 +648,34 @@
 
 
 def save_params(args):
-    for file_opt in ["genedb", "reference", "index", "bam", "fastq", "bam_list", "fastq_list", "junc_bed_file",
-                     "cage", "genedb_output", "read_assignments"]:
+    for file_opt in [
+        "genedb",
+        "reference",
+        "index",
+        "bam",
+        "fastq",
+        "bam_list",
+        "fastq_list",
+        "junc_bed_file",
+        "cage",
+        "genedb_output",
+        "read_assignments",
+    ]:
         if file_opt in args.__dict__ and args.__dict__[file_opt]:
             if isinstance(args.__dict__[file_opt], list):
-                args.__dict__[file_opt] = list(map(os.path.abspath, args.__dict__[file_opt]))
+                args.__dict__[file_opt] = list(
+                    map(os.path.abspath, args.__dict__[file_opt])
+                )
             else:
                 args.__dict__[file_opt] = os.path.abspath(args.__dict__[file_opt])
 
     if "read_group" in args.__dict__ and args.__dict__["read_group"]:
         vals = args.read_group.split(":")
-        if len(vals) > 1 and vals[0] == 'file':
+        if len(vals) > 1 and vals[0] == "file":
             vals[1] = os.path.abspath(vals[1])
             args.read_group = ":".join(vals)
 
-    pickler = pickle.Pickler(open(args.param_file, "wb"),  -1)
+    pickler = pickle.Pickler(open(args.param_file, "wb"), -1)
     pickler.dump(args)
     pass
 
@@ -379,36 +686,65 @@
         logger.error("Reference genome was not provided")
         return False
     if not args.data_type:
-        logger.error("Data type is not provided, choose one of " + " ".join(DATA_TYPE_ALIASES.keys()))
+        logger.error(
+            "Data type is not provided, choose one of "
+            + " ".join(DATA_TYPE_ALIASES.keys())
+        )
         return False
     elif args.data_type not in DATA_TYPE_ALIASES.keys():
-        logger.error("Unsupported data type " + args.data_type + ", choose one of: " + " ".join(DATA_TYPE_ALIASES.keys()))
+        logger.error(
+            "Unsupported data type "
+            + args.data_type
+            + ", choose one of: "
+            + " ".join(DATA_TYPE_ALIASES.keys())
+        )
         return False
     args.data_type = DATA_TYPE_ALIASES[args.data_type]
 
-    if not args.fastq and not args.fastq_list and not args.bam and not args.bam_list and not args.read_assignments and not args.yaml:
+    if (
+        not args.fastq
+        and not args.fastq_list
+        and not args.bam
+        and not args.bam_list
+        and not args.read_assignments
+        and not args.yaml
+    ):
         logger.error("No input data was provided")
         return False
-        
+
     if args.yaml and args.illumina_bam:
-        logger.error("When providing a yaml file it should include all input files, including the illumina bam file.")
+        logger.error(
+            "When providing a yaml file it should include all input files, including the illumina bam file."
+        )
         return False
-        
+
     if args.illumina_bam and (args.fastq_list or args.bam_list):
-        logger.error("Unsupported combination of list of input files and Illumina bam file."
-                     "To combine multiple experiments with short read correction please use yaml input.")
+        logger.error(
+            "Unsupported combination of list of input files and Illumina bam file."
+            "To combine multiple experiments with short read correction please use yaml input."
+        )
         return False
 
     args.input_data = InputDataStorage(args)
     if args.aligner is not None and args.aligner not in SUPPORTED_ALIGNERS:
-        logger.error(" Unsupported aligner " + args.aligner + ", choose one of: " + " ".join(SUPPORTED_ALIGNERS))
+        logger.error(
+            " Unsupported aligner "
+            + args.aligner
+            + ", choose one of: "
+            + " ".join(SUPPORTED_ALIGNERS)
+        )
         return False
 
     if args.run_aligner_only and args.input_data.input_type == "bam":
         logger.error("Do not use BAM files with --run_aligner_only option.")
         return False
     if args.stranded not in SUPPORTED_STRANDEDNESS:
-        logger.error("Unsupported strandness " + args.stranded + ", choose one of: " + " ".join(SUPPORTED_STRANDEDNESS))
+        logger.error(
+            "Unsupported strandness "
+            + args.stranded
+            + ", choose one of: "
+            + " ".join(SUPPORTED_STRANDEDNESS)
+        )
         return False
 
     if not args.genedb:
@@ -416,15 +752,21 @@
             logger.warning("--count_exons option has no effect without gene annotation")
         if args.sqanti_output:
             args.sqanti_output = False
-            logger.warning("--sqanti_output option has no effect without gene annotation")
+            logger.warning(
+                "--sqanti_output option has no effect without gene annotation"
+            )
         if args.no_model_construction:
-            logger.warning("Setting --no_model_construction without providing a gene "
-                           "annotation will not produce any meaningful results")
+            logger.warning(
+                "Setting --no_model_construction without providing a gene "
+                "annotation will not produce any meaningful results"
+            )
 
     if args.no_model_construction and args.sqanti_output:
         args.sqanti_output = False
-        logger.warning("--sqanti_output option has no effect without model construction")
-        
+        logger.warning(
+            "--sqanti_output option has no effect without model construction"
+        )
+
     check_input_files(args)
     return True
 
@@ -444,14 +786,22 @@
                 if args.input_data.input_type == "bam":
                     bamfile_in = pysam.AlignmentFile(in_file, "rb")
                     if not bamfile_in.has_index():
-                        logger.critical("BAM file " + in_file + " is not indexed, run samtools sort and samtools index")
+                        logger.critical(
+                            "BAM file "
+                            + in_file
+                            + " is not indexed, run samtools sort and samtools index"
+                        )
                         exit(-1)
                     bamfile_in.close()
         if sample.illumina_bam is not None:
             for illumina in sample.illumina_bam:
                 bamfile_in = pysam.AlignmentFile(illumina, "rb")
                 if not bamfile_in.has_index():
-                    logger.critical("BAM file " + illumina + " is not indexed, run samtools sort and samtools index")
+                    logger.critical(
+                        "BAM file "
+                        + illumina
+                        + " is not indexed, run samtools sort and samtools index"
+                    )
                     exit(-1)
                 bamfile_in.close()
 
@@ -481,13 +831,18 @@
         sample_dir = sample.out_dir
         if os.path.exists(sample_dir):
             if not args.resume:
-                logger.warning(sample_dir + " folder already exists, some files may be overwritten")
+                logger.warning(
+                    sample_dir + " folder already exists, some files may be overwritten"
+                )
         else:
             os.makedirs(sample_dir)
         sample_aux_dir = sample.aux_dir
         if os.path.exists(sample_aux_dir):
             if not args.resume:
-                logger.warning(sample_aux_dir + " folder already exists, some files may be overwritten")
+                logger.warning(
+                    sample_aux_dir
+                    + " folder already exists, some files may be overwritten"
+                )
         else:
             os.makedirs(sample_aux_dir)
 
@@ -507,7 +862,7 @@
             shutil.copyfileobj(open(log_file, "r"), olf)
 
     f = open(log_file, "w")
-    f.write("Command line: " + args._cmd_line + '\n')
+    f.write("Command line: " + args._cmd_line + "\n")
     f.close()
     fh = logging.FileHandler(log_file)
     fh.set_name("isoquant_file_log")
@@ -516,7 +871,7 @@
     ch.set_name("isoquant_screen_log")
     ch.setLevel(logging.INFO)
 
-    formatter = logging.Formatter('%(asctime)s - %(levelname)s - %(message)s')
+    formatter = logging.Formatter("%(asctime)s - %(levelname)s - %(message)s")
     fh.setFormatter(formatter)
     ch.setFormatter(formatter)
     if all(fh.get_name() != h.get_name() for h in logger_instance.handlers):
@@ -528,21 +883,33 @@
 
 
 def set_data_dependent_options(args):
-    matching_strategies = {ASSEMBLY: "precise", PACBIO_CCS_DATA: "precise", NANOPORE_DATA: "default"}
+    matching_strategies = {
+        ASSEMBLY: "precise",
+        PACBIO_CCS_DATA: "precise",
+        NANOPORE_DATA: "default",
+    }
     if args.matching_strategy is None:
         args.matching_strategy = matching_strategies[args.data_type]
 
-    model_construction_strategies = {ASSEMBLY: "assembly", PACBIO_CCS_DATA: "default_pacbio", NANOPORE_DATA: "default_ont"}
+    model_construction_strategies = {
+        ASSEMBLY: "assembly",
+        PACBIO_CCS_DATA: "default_pacbio",
+        NANOPORE_DATA: "default_ont",
+    }
     if args.model_construction_strategy is None:
         args.model_construction_strategy = model_construction_strategies[args.data_type]
         if args.fl_data and args.model_construction_strategy == "default_pacbio":
             args.model_construction_strategy = "fl_pacbio"
 
-    splice_correction_strategies = {ASSEMBLY: "assembly", PACBIO_CCS_DATA: "default_pacbio", NANOPORE_DATA: "default_ont"}
+    splice_correction_strategies = {
+        ASSEMBLY: "assembly",
+        PACBIO_CCS_DATA: "default_pacbio",
+        NANOPORE_DATA: "default_ont",
+    }
     if args.splice_correction_strategy is None:
         args.splice_correction_strategy = splice_correction_strategies[args.data_type]
 
-    args.resolve_ambiguous = 'monoexon_and_fsm' if args.fl_data else 'default'
+    args.resolve_ambiguous = "monoexon_and_fsm" if args.fl_data else "default"
     args.requires_polya_for_construction = False
     if args.read_group is None and args.input_data.has_replicas():
         args.read_group = "file_name"
@@ -550,16 +917,25 @@
 
 
 def set_matching_options(args):
-    MatchingStrategy = namedtuple('MatchingStrategy',
-                                  ('delta', 'max_intron_shift', 'max_missed_exon_len', 'max_fake_terminal_exon_len',
-                                   'max_suspicious_intron_abs_len', 'max_suspicious_intron_rel_len',
-                                   'resolve_ambiguous', 'correct_minor_errors'))
+    MatchingStrategy = namedtuple(
+        "MatchingStrategy",
+        (
+            "delta",
+            "max_intron_shift",
+            "max_missed_exon_len",
+            "max_fake_terminal_exon_len",
+            "max_suspicious_intron_abs_len",
+            "max_suspicious_intron_rel_len",
+            "resolve_ambiguous",
+            "correct_minor_errors",
+        ),
+    )
 
     strategies = {
-        'exact':   MatchingStrategy(0, 0, 0, 0, 0, 0.0, 'monoexon_only', False),
-        'precise': MatchingStrategy(4, 30, 50, 20, 0, 0.0, 'monoexon_and_fsm', True),
-        'default': MatchingStrategy(6, 60, 100, 40, 60, 1.0, 'monoexon_and_fsm', True),
-        'loose':   MatchingStrategy(12, 60, 100, 40, 60, 1.0, 'all',  True),
+        "exact": MatchingStrategy(0, 0, 0, 0, 0, 0.0, "monoexon_only", False),
+        "precise": MatchingStrategy(4, 30, 50, 20, 0, 0.0, "monoexon_and_fsm", True),
+        "default": MatchingStrategy(6, 60, 100, 40, 60, 1.0, "monoexon_and_fsm", True),
+        "loose": MatchingStrategy(12, 60, 100, 40, 60, 1.0, "all", True),
     }
 
     strategy = strategies[args.matching_strategy]
@@ -587,32 +963,61 @@
     args.minimal_intron_absence_overlap = 20
     args.polya_window = 16
     args.polya_fraction = 0.75
-    if args.resolve_ambiguous == 'default':
+    if args.resolve_ambiguous == "default":
         args.resolve_ambiguous = strategy.resolve_ambiguous
     if args.resolve_ambiguous not in AmbiguityResolvingMethod.__dict__:
-        logger.error("Incorrect resolving ambiguity method: " + args.resolve_ambiguous + ", default will be used")
+        logger.error(
+            "Incorrect resolving ambiguity method: "
+            + args.resolve_ambiguous
+            + ", default will be used"
+        )
         args.resolve_ambiguous = strategy.resolve_ambiguous
     args.resolve_ambiguous = AmbiguityResolvingMethod[args.resolve_ambiguous]
     args.correct_minor_errors = strategy.correct_minor_errors
 
-    updated_strategy = MatchingStrategy(args.delta, args.max_intron_shift, args.max_missed_exon_len,
-                                        args.max_fake_terminal_exon_len,
-                                        args.max_suspicious_intron_abs_len, args.max_suspicious_intron_rel_len,
-                                        args.resolve_ambiguous, args.correct_minor_errors)
-    logger.debug('Using %s strategy. Updated strategy: %s.' % (args.matching_strategy, updated_strategy))
+    updated_strategy = MatchingStrategy(
+        args.delta,
+        args.max_intron_shift,
+        args.max_missed_exon_len,
+        args.max_fake_terminal_exon_len,
+        args.max_suspicious_intron_abs_len,
+        args.max_suspicious_intron_rel_len,
+        args.resolve_ambiguous,
+        args.correct_minor_errors,
+    )
+    logger.debug(
+        "Using %s strategy. Updated strategy: %s."
+        % (args.matching_strategy, updated_strategy)
+    )
 
 
 def set_splice_correction_options(args):
-    SplicSiteCorrectionStrategy = namedtuple('SplicSiteCorrectionStrategy',
-                                             ('fuzzy_junctions', 'intron_shifts', 'skipped_exons',
-                                              'terminal_exons', 'fake_terminal_exons', 'microintron_retention'))
+    SplicSiteCorrectionStrategy = namedtuple(
+        "SplicSiteCorrectionStrategy",
+        (
+            "fuzzy_junctions",
+            "intron_shifts",
+            "skipped_exons",
+            "terminal_exons",
+            "fake_terminal_exons",
+            "microintron_retention",
+        ),
+    )
     strategies = {
-        'none': SplicSiteCorrectionStrategy(False, False, False, False, False, False),
-        'default_pacbio': SplicSiteCorrectionStrategy(True, False, True, False, False, True),
-        'conservative_ont': SplicSiteCorrectionStrategy(True, False, True, False, False, False),
-        'default_ont': SplicSiteCorrectionStrategy(True, False, True, False, True, True),
-        'all': SplicSiteCorrectionStrategy(True, True, True, True, True, True),
-        'assembly': SplicSiteCorrectionStrategy(False, False, True, False, False, False)
+        "none": SplicSiteCorrectionStrategy(False, False, False, False, False, False),
+        "default_pacbio": SplicSiteCorrectionStrategy(
+            True, False, True, False, False, True
+        ),
+        "conservative_ont": SplicSiteCorrectionStrategy(
+            True, False, True, False, False, False
+        ),
+        "default_ont": SplicSiteCorrectionStrategy(
+            True, False, True, False, True, True
+        ),
+        "all": SplicSiteCorrectionStrategy(True, True, True, True, True, True),
+        "assembly": SplicSiteCorrectionStrategy(
+            False, False, True, False, False, False
+        ),
     }
     strategy = strategies[args.splice_correction_strategy]
     args.correct_fuzzy_junctions = strategy.fuzzy_junctions
@@ -624,35 +1029,199 @@
 
 
 def set_model_construction_options(args):
-    ModelConstructionStrategy = namedtuple('ModelConstructionStrategy',
-                                           ('min_novel_intron_count',
-                                            'graph_clustering_ratio', 'graph_clustering_distance',
-                                            'min_novel_isolated_intron_abs', 'min_novel_isolated_intron_rel',
-                                            'terminal_position_abs', 'terminal_position_rel',
-                                            'terminal_internal_position_rel',
-                                            'min_known_count', 'min_nonfl_count',
-                                            'min_novel_count', 'min_novel_count_rel',
-                                            'min_mono_count_rel', 'singleton_adjacent_cov',
-                                            'fl_only', 'novel_monoexonic',
-                                            'require_monointronic_polya', 'require_monoexonic_polya',
-                                            'report_canonical'))
+    ModelConstructionStrategy = namedtuple(
+        "ModelConstructionStrategy",
+        (
+            "min_novel_intron_count",
+            "graph_clustering_ratio",
+            "graph_clustering_distance",
+            "min_novel_isolated_intron_abs",
+            "min_novel_isolated_intron_rel",
+            "terminal_position_abs",
+            "terminal_position_rel",
+            "terminal_internal_position_rel",
+            "min_known_count",
+            "min_nonfl_count",
+            "min_novel_count",
+            "min_novel_count_rel",
+            "min_mono_count_rel",
+            "singleton_adjacent_cov",
+            "fl_only",
+            "novel_monoexonic",
+            "require_monointronic_polya",
+            "require_monoexonic_polya",
+            "report_canonical",
+        ),
+    )
     strategies = {
-        'reliable':        ModelConstructionStrategy(2, 0.5, 20,  5, 0.05,  1, 0.1,  0.1,  2, 4, 8, 0.05, 0.05, 50,
-                                                     True, False, True, True, StrandnessReportingLevel.only_canonical),
-        'default_pacbio':  ModelConstructionStrategy(1, 0.5, 10,  2, 0.02,  1, 0.05,  0.05,  1, 2, 2, 0.02, 0.005, 100,
-                                                     False, True, False, True, StrandnessReportingLevel.only_canonical),
-        'sensitive_pacbio':ModelConstructionStrategy(1, 0.5, 5,   2, 0.005,  1, 0.01,  0.02,  1, 2, 2, 0.005, 0.001, 100,
-                                                     False, True, False, False, StrandnessReportingLevel.only_stranded),
-        'default_ont':     ModelConstructionStrategy(1, 0.5, 20,  3, 0.02,  1, 0.05,  0.05,  1, 3, 3, 0.02, 0.02, 10,
-                                                     False, False, True, True, StrandnessReportingLevel.only_canonical),
-        'sensitive_ont':   ModelConstructionStrategy(1, 0.5, 20,  3, 0.005,  1, 0.01,  0.02,  1, 2, 3, 0.005, 0.005, 10,
-                                                     False, True, False, False, StrandnessReportingLevel.only_stranded),
-        'fl_pacbio':       ModelConstructionStrategy(1, 0.5, 10,  2, 0.02,  1, 0.05,  0.01,  1, 2, 3, 0.02, 0.005, 100,
-                                                     True, True, False, False, StrandnessReportingLevel.only_canonical),
-        'all':             ModelConstructionStrategy(0, 0.3, 5,   1, 0.002,  1, 0.01, 0.01, 1, 1, 1, 0.002, 0.001, 500,
-                                                     False, True, False, False, StrandnessReportingLevel.all),
-        'assembly':        ModelConstructionStrategy(0, 0.3, 5,   1, 0.05,  1, 0.01, 0.02,  1, 1, 1, 0.05, 0.01, 50,
-                                                     False, True, False, False, StrandnessReportingLevel.only_stranded)
+        "reliable": ModelConstructionStrategy(
+            2,
+            0.5,
+            20,
+            5,
+            0.05,
+            1,
+            0.1,
+            0.1,
+            2,
+            4,
+            8,
+            0.05,
+            0.05,
+            50,
+            True,
+            False,
+            True,
+            True,
+            StrandnessReportingLevel.only_canonical,
+        ),
+        "default_pacbio": ModelConstructionStrategy(
+            1,
+            0.5,
+            10,
+            2,
+            0.02,
+            1,
+            0.05,
+            0.05,
+            1,
+            2,
+            2,
+            0.02,
+            0.005,
+            100,
+            False,
+            True,
+            False,
+            True,
+            StrandnessReportingLevel.only_canonical,
+        ),
+        "sensitive_pacbio": ModelConstructionStrategy(
+            1,
+            0.5,
+            5,
+            2,
+            0.005,
+            1,
+            0.01,
+            0.02,
+            1,
+            2,
+            2,
+            0.005,
+            0.001,
+            100,
+            False,
+            True,
+            False,
+            False,
+            StrandnessReportingLevel.only_stranded,
+        ),
+        "default_ont": ModelConstructionStrategy(
+            1,
+            0.5,
+            20,
+            3,
+            0.02,
+            1,
+            0.05,
+            0.05,
+            1,
+            3,
+            3,
+            0.02,
+            0.02,
+            10,
+            False,
+            False,
+            True,
+            True,
+            StrandnessReportingLevel.only_canonical,
+        ),
+        "sensitive_ont": ModelConstructionStrategy(
+            1,
+            0.5,
+            20,
+            3,
+            0.005,
+            1,
+            0.01,
+            0.02,
+            1,
+            2,
+            3,
+            0.005,
+            0.005,
+            10,
+            False,
+            True,
+            False,
+            False,
+            StrandnessReportingLevel.only_stranded,
+        ),
+        "fl_pacbio": ModelConstructionStrategy(
+            1,
+            0.5,
+            10,
+            2,
+            0.02,
+            1,
+            0.05,
+            0.01,
+            1,
+            2,
+            3,
+            0.02,
+            0.005,
+            100,
+            True,
+            True,
+            False,
+            False,
+            StrandnessReportingLevel.only_canonical,
+        ),
+        "all": ModelConstructionStrategy(
+            0,
+            0.3,
+            5,
+            1,
+            0.002,
+            1,
+            0.01,
+            0.01,
+            1,
+            1,
+            1,
+            0.002,
+            0.001,
+            500,
+            False,
+            True,
+            False,
+            False,
+            StrandnessReportingLevel.all,
+        ),
+        "assembly": ModelConstructionStrategy(
+            0,
+            0.3,
+            5,
+            1,
+            0.05,
+            1,
+            0.01,
+            0.02,
+            1,
+            1,
+            1,
+            0.05,
+            0.01,
+            50,
+            False,
+            True,
+            False,
+            False,
+            StrandnessReportingLevel.only_stranded,
+        ),
     }
     strategy = strategies[args.model_construction_strategy]
 
@@ -682,8 +1251,10 @@
         args.report_novel_unspliced = strategy.novel_monoexonic
 
     if not args.report_novel_unspliced and not args.no_model_construction:
-        logger.info("Novel unspliced transcripts will not be reported, "
-                    "set --report_novel_unspliced true to discover them")
+        logger.info(
+            "Novel unspliced transcripts will not be reported, "
+            "set --report_novel_unspliced true to discover them"
+        )
 
     args.require_monointronic_polya = strategy.require_monointronic_polya
     args.require_monoexonic_polya = strategy.require_monoexonic_polya
@@ -694,16 +1265,21 @@
 
 
 def set_configs_directory(args):
-    config_dir = os.path.join(os.environ['HOME'], '.config', 'IsoQuant')
+    config_dir = os.path.join(os.environ["HOME"], ".config", "IsoQuant")
     os.makedirs(config_dir, exist_ok=True)
 
-    args.db_config_path = os.path.join(config_dir, 'db_config.json')
-    args.index_config_path = os.path.join(config_dir, 'index_config.json')
-    args.bed_config_path = os.path.join(config_dir, 'bed_config.json')
-    args.alignment_config_path = os.path.join(config_dir, 'alignment_config.json')
-    for config_path in (args.db_config_path, args.index_config_path, args.bed_config_path, args.alignment_config_path):
+    args.db_config_path = os.path.join(config_dir, "db_config.json")
+    args.index_config_path = os.path.join(config_dir, "index_config.json")
+    args.bed_config_path = os.path.join(config_dir, "bed_config.json")
+    args.alignment_config_path = os.path.join(config_dir, "alignment_config.json")
+    for config_path in (
+        args.db_config_path,
+        args.index_config_path,
+        args.bed_config_path,
+        args.alignment_config_path,
+    ):
         if not os.path.exists(config_path):
-            with open(config_path, 'w') as f_out:
+            with open(config_path, "w") as f_out:
                 json.dump({}, f_out)
 
 
@@ -722,11 +1298,15 @@
     multimap_strategies = {}
     for e in MultimapResolvingStrategy:
         multimap_strategies[e.name] = e.value
-    args.multimap_strategy = MultimapResolvingStrategy(multimap_strategies[args.multimap_strategy])
+    args.multimap_strategy = MultimapResolvingStrategy(
+        multimap_strategies[args.multimap_strategy]
+    )
 
     args.needs_reference = True
     if args.needs_reference and not args.reference:
-        logger.warning("Reference genome is not provided! This may affect quality of the results!")
+        logger.warning(
+            "Reference genome is not provided! This may affect quality of the results!"
+        )
         args.needs_reference = False
 
     args.simple_models_mapq_cutoff = 30
@@ -746,7 +1326,7 @@
     logger.info("pyfaidx version: %s" % pyfaidx.__version__)
 
     # convert GTF/GFF if needed
-    if args.genedb and not args.genedb.lower().endswith('db'):
+    if args.genedb and not args.genedb.lower().endswith("db"):
         args.genedb = convert_gtf_to_db(args)
 
     # map reads if fastqs are provided
@@ -757,7 +1337,9 @@
         args.input_data = dataset_mapper.map_reads(args)
 
     if args.run_aligner_only:
-        logger.info("Isoform assignment step is skipped because --run-aligner-only option was used")
+        logger.info(
+            "Isoform assignment step is skipped because --run-aligner-only option was used"
+        )
     else:
         # run isoform assignment
         dataset_processor = DatasetProcessor(args)
@@ -770,35 +1352,54 @@
     logger.info(" === IsoQuant pipeline finished === ")
 
 
-
 # Test mode is triggered by --test option
 class TestMode(argparse.Action):
     def __call__(self, parser, namespace, values, option_string=None):
-        out_dir = 'isoquant_test'
+        out_dir = "isoquant_test"
         if os.path.exists(out_dir):
             shutil.rmtree(out_dir)
         source_dir = os.path.dirname(os.path.realpath(__file__))
-        options = ['--output', out_dir, '--threads', '2',
-                   '--fastq', os.path.join(source_dir, 'tests/simple_data/chr9.4M.ont.sim.fq.gz'),
-                   '--reference', os.path.join(source_dir, 'tests/simple_data/chr9.4M.fa.gz'),
-                   '--genedb', os.path.join(source_dir, 'tests/simple_data/chr9.4M.gtf.gz'),
-                   '--clean_start', '--data_type', 'nanopore', '--complete_genedb', '--force', '-p', 'TEST_DATA']
-        print('=== Running in test mode === ')
-        print('Any other option is ignored ')
+        options = [
+            "--output",
+            out_dir,
+            "--threads",
+            "2",
+            "--fastq",
+            os.path.join(source_dir, "tests/simple_data/chr9.4M.ont.sim.fq.gz"),
+            "--reference",
+            os.path.join(source_dir, "tests/simple_data/chr9.4M.fa.gz"),
+            "--genedb",
+            os.path.join(source_dir, "tests/simple_data/chr9.4M.gtf.gz"),
+            "--clean_start",
+            "--data_type",
+            "nanopore",
+            "--complete_genedb",
+            "--force",
+            "-p",
+            "TEST_DATA",
+        ]
+        print("=== Running in test mode === ")
+        print("Any other option is ignored ")
         main(options)
         if self._check_log():
-            logger.info(' === TEST PASSED CORRECTLY === ')
+            logger.info(" === TEST PASSED CORRECTLY === ")
         else:
-            logger.error(' === TEST FAILED ===')
+            logger.error(" === TEST FAILED ===")
             exit(-1)
         parser.exit()
 
     @staticmethod
     def _check_log():
-        with open('isoquant_test/isoquant.log', 'r') as f:
+        with open("isoquant_test/isoquant.log", "r") as f:
             log = f.read()
 
-        correct_results = ['total assignments 4', 'polyA tail detected in 2', 'unique: 1', 'known: 2', 'Processed 1 experiment']
+        correct_results = [
+            "total assignments 4",
+            "polyA tail detected in 2",
+            "unique: 1",
+            "known: 2",
+            "Processed 1 experiment",
+        ]
         return all([result in log for result in correct_results])
 
 
@@ -828,12 +1429,16 @@
             print_exc(file=strout)
             s = strout.getvalue()
             if s:
-                logger.critical("IsoQuant failed with the following error, please, submit this issue to "
-                                "https://github.com/ablab/IsoQuant/issues" + s)
+                logger.critical(
+                    "IsoQuant failed with the following error, please, submit this issue to "
+                    "https://github.com/ablab/IsoQuant/issues" + s
+                )
             else:
                 print_exc()
         else:
-            sys.stderr.write("IsoQuant failed with the following error, please, submit this issue to "
-                             "https://github.com/ablab/IsoQuant/issues")
+            sys.stderr.write(
+                "IsoQuant failed with the following error, please, submit this issue to "
+                "https://github.com/ablab/IsoQuant/issues"
+            )
             print_exc()
         sys.exit(-1)