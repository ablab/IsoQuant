import os
import matplotlib.pyplot as plt
import matplotlib.ticker as ticker
import numpy as np
import pprint


class PlotOutput:
    def __init__(
        self,
        updated_gene_dict,
        gene_names,
        output_directory,
        read_assignments_dir,
        reads_and_class=None,
        filter_transcripts=None,
        conditions=False,
        use_counts=False,
    ):
        self.updated_gene_dict = updated_gene_dict
        self.gene_names = gene_names
        self.visualization_dir = output_directory
        self.read_assignments_dir = read_assignments_dir
        self.reads_and_class = reads_and_class
        self.filter_transcripts = filter_transcripts
        self.conditions = conditions
        self.use_counts = use_counts

        # Ensure the visualization directory exists
        os.makedirs(self.visualization_dir, exist_ok=True)
        os.makedirs(self.read_assignments_dir, exist_ok=True)

    def plot_transcript_map(self):
        # Get the first condition's gene dictionary
        first_condition = next(iter(self.updated_gene_dict))
        gene_dict = self.updated_gene_dict[first_condition]

        for gene_name in self.gene_names:
            if gene_name in gene_dict:
                gene_data = gene_dict[gene_name]
                num_transcripts = len(gene_data["transcripts"])
                plot_height = max(
                    3, num_transcripts * 0.3
                )  # Adjust the height dynamically

                fig, ax = plt.subplots(
                    figsize=(12, plot_height)
                )  # Adjust height dynamically

                if self.filter_transcripts is not None:
                    ax.set_title(
                        f"Transcripts of Gene: {gene_data['name']} on Chromosome {gene_data['chromosome']} with value over {self.filter_transcripts}"
                    )
                else:
                    ax.set_title(
                        f"Transcripts of Gene: {gene_data['name']} on Chromosome {gene_data['chromosome']}"
                    )

                ax.set_xlabel("Chromosomal position")
                ax.set_ylabel("Transcripts")
                ax.set_yticks(range(num_transcripts))
                ax.set_yticklabels(
                    [
                        f"{transcript_id}"
                        for transcript_id in gene_data["transcripts"].keys()
                    ]
                )

                ax.xaxis.set_major_locator(
                    ticker.MaxNLocator(integer=True)
                )  # Ensure genomic positions are integers
                ax.xaxis.set_major_formatter(
                    ticker.FuncFormatter(lambda x, pos: f"{int(x)}")
                )  # Format x-axis ticks as integers

                # Plot each transcript
                for i, (transcript_id, transcript_info) in enumerate(
                    gene_data["transcripts"].items()
                ):
                    # Determine the direction based on the gene's strand information
                    direction_marker = ">" if gene_data["strand"] == "+" else "<"
                    marker_pos = (
                        transcript_info["end"] + 100
                        if gene_data["strand"] == "+"
                        else transcript_info["start"] - 100
                    )
                    ax.plot(
                        marker_pos,
                        i,
                        marker=direction_marker,
                        markersize=5,
                        color="blue",
                    )

                    # Draw the line for the whole transcript
                    ax.plot(
                        [transcript_info["start"], transcript_info["end"]],
                        [i, i],
                        color="grey",
                        linewidth=2,
                    )

                    # Exon blocks
                    for exon in transcript_info["exons"]:
                        exon_length = exon["end"] - exon["start"]
                        ax.add_patch(
                            plt.Rectangle(
                                (exon["start"], i - 0.4),
                                exon_length,
                                0.8,
                                color="skyblue",
                            )
                        )

                ax.set_xlim(gene_data["start"], gene_data["end"])
                ax.invert_yaxis()  # First transcript at the top

                plt.tight_layout()
                plot_path = os.path.join(
                    self.visualization_dir, f"{gene_name}_splicing.png"
                )
                plt.savefig(plot_path)  # Saving plot by gene name
                plt.close(fig)

    def plot_transcript_usage(self):
        """
        Visualize transcript usage for each gene in gene_names across different conditions.
        """

        for gene_name in self.gene_names:
            gene_data = {}
            for condition, genes in self.updated_gene_dict.items():
                if gene_name in genes:
                    gene_data[condition] = genes[gene_name]["transcripts"]

            if not gene_data:
                print(f"Gene {gene_name} not found in the data.")
                continue

            conditions = list(gene_data.keys())
            n_bars = len(conditions)

            fig, ax = plt.subplots(figsize=(12, 8))
            index = np.arange(n_bars)
            bar_width = 0.35
            opacity = 0.8
            max_transcripts = max(len(gene_data[condition]) for condition in conditions)
            colors = plt.cm.plasma(
                np.linspace(0, 1, num=max_transcripts)
            )  # Using plasma for better color gradation

            bottom_val = np.zeros(n_bars)
            for i, condition in enumerate(conditions):
                transcripts = gene_data[condition]
                for j, (transcript_id, transcript_info) in enumerate(
                    transcripts.items()
                ):
                    color = colors[j % len(colors)]
                    value = transcript_info["value"]
                    plt.bar(
                        i,
                        float(value),
                        bar_width,
                        bottom=bottom_val[i],
                        alpha=opacity,
                        color=color,
                        label=transcript_id if i == 0 else "",
                    )
                    bottom_val[i] += float(value)

            plt.xlabel("Sample Type")
            plt.ylabel("Transcript Usage (TPM)")
            plt.title(f"Transcript Usage for {gene_name} by Sample Type")
            plt.xticks(index, conditions)
            plt.legend(
                title="Transcript IDs", bbox_to_anchor=(1.05, 1), loc="upper left"
            )

            plt.tight_layout()
            plot_path = os.path.join(
                self.visualization_dir,
                f"{gene_name}_transcript_usage_by_sample_type.png",
            )
            plt.savefig(plot_path)
            plt.close(fig)

    def make_pie_charts(self):
        """
        Create pie charts for transcript alignment classifications and read assignment consistency.
        Handles both combined and separate sample data structures.
        """
<<<<<<< HEAD

        titles = ["Transcript Alignment Classifications", "Read Assignment Consistency"]

        for title, data in zip(titles, self.reads_and_class):
            if isinstance(data, dict):
                if any(isinstance(v, dict) for v in data.values()):
                    # Separate 'Mutants' and 'WildType' case
                    for sample_name, sample_data in data.items():
                        self._create_pie_chart(f"{title} - {sample_name}", sample_data)
                else:
                    # Combined data case
                    self._create_pie_chart(title, data)
            else:
                print(f"Skipping unexpected data type for {title}: {type(data)}")

    def _create_pie_chart(self, title, data):
        """
        Helper method to create a single pie chart.
        """
        labels = list(data.keys())
        sizes = list(data.values())
        total = sum(sizes)

=======
        print("self.reads_and_class structure:")
        pprint.pprint(self.reads_and_class)

        titles = ["Transcript Alignment Classifications", "Read Assignment Consistency"]

        for title, data in zip(titles, self.reads_and_class):
            if isinstance(data, dict):
                if any(isinstance(v, dict) for v in data.values()):
                    # Separate 'Mutants' and 'WildType' case
                    for sample_name, sample_data in data.items():
                        self._create_pie_chart(f"{title} - {sample_name}", sample_data)
                else:
                    # Combined data case
                    self._create_pie_chart(title, data)
            else:
                print(f"Skipping unexpected data type for {title}: {type(data)}")

    def _create_pie_chart(self, title, data):
        """
        Helper method to create a single pie chart.
        """
        labels = list(data.keys())
        sizes = list(data.values())
        total = sum(sizes)

>>>>>>> 51d39e34
        # Generate a file-friendly title
        file_title = title.lower().replace(" ", "_").replace("-", "_")

        plt.figure(figsize=(12, 8))
        wedges, texts, autotexts = plt.pie(
            sizes,
            labels=labels,
            autopct=lambda pct: f"{pct:.1f}%\n({int(pct/100.*total):d})",
            startangle=140,
            textprops=dict(color="w"),
        )
        plt.setp(autotexts, size=8, weight="bold")
        plt.setp(texts, size=7)

        plt.axis("equal")  # Equal aspect ratio ensures that pie is drawn as a circle.
        plt.title(f"{title}\nTotal: {total}")

        plt.legend(
            wedges,
            labels,
            title="Categories",
            loc="center left",
            bbox_to_anchor=(1, 0, 0.5, 1),
            fontsize=8,
        )
<<<<<<< HEAD
        plot_path = os.path.join(
            self.read_assignments_dir, f"{file_title}_pie_chart.png"
        )
=======
        plot_path = os.path.join(self.visualization_dir, f"{file_title}_pie_chart.png")
>>>>>>> 51d39e34
        plt.savefig(plot_path, bbox_inches="tight", dpi=300)
        plt.close()<|MERGE_RESOLUTION|>--- conflicted
+++ resolved
@@ -189,7 +189,6 @@
         Create pie charts for transcript alignment classifications and read assignment consistency.
         Handles both combined and separate sample data structures.
         """
-<<<<<<< HEAD
 
         titles = ["Transcript Alignment Classifications", "Read Assignment Consistency"]
 
@@ -213,33 +212,6 @@
         sizes = list(data.values())
         total = sum(sizes)
 
-=======
-        print("self.reads_and_class structure:")
-        pprint.pprint(self.reads_and_class)
-
-        titles = ["Transcript Alignment Classifications", "Read Assignment Consistency"]
-
-        for title, data in zip(titles, self.reads_and_class):
-            if isinstance(data, dict):
-                if any(isinstance(v, dict) for v in data.values()):
-                    # Separate 'Mutants' and 'WildType' case
-                    for sample_name, sample_data in data.items():
-                        self._create_pie_chart(f"{title} - {sample_name}", sample_data)
-                else:
-                    # Combined data case
-                    self._create_pie_chart(title, data)
-            else:
-                print(f"Skipping unexpected data type for {title}: {type(data)}")
-
-    def _create_pie_chart(self, title, data):
-        """
-        Helper method to create a single pie chart.
-        """
-        labels = list(data.keys())
-        sizes = list(data.values())
-        total = sum(sizes)
-
->>>>>>> 51d39e34
         # Generate a file-friendly title
         file_title = title.lower().replace(" ", "_").replace("-", "_")
 
@@ -265,12 +237,6 @@
             bbox_to_anchor=(1, 0, 0.5, 1),
             fontsize=8,
         )
-<<<<<<< HEAD
-        plot_path = os.path.join(
-            self.read_assignments_dir, f"{file_title}_pie_chart.png"
-        )
-=======
         plot_path = os.path.join(self.visualization_dir, f"{file_title}_pie_chart.png")
->>>>>>> 51d39e34
         plt.savefig(plot_path, bbox_inches="tight", dpi=300)
         plt.close()